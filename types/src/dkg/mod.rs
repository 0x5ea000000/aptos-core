// Copyright © Aptos Foundation

use crate::{
    dkg::real_dkg::RealDKG,
    on_chain_config::OnChainConfig,
    validator_verifier::{ValidatorConsensusInfo, ValidatorConsensusInfoMoveStruct},
};
use anyhow::Result;
use aptos_crypto::Uniform;
use aptos_crypto_derive::{BCSCryptoHash, CryptoHasher};
use move_core_types::{
    account_address::AccountAddress, ident_str, identifier::IdentStr, language_storage::TypeTag,
    move_resource::MoveStructType,
};
<<<<<<< HEAD
use rand::{CryptoRng, RngCore};
=======
use once_cell::sync::Lazy;
use rand::CryptoRng;
>>>>>>> 0f46f191
use serde::{Deserialize, Serialize};
use std::{
    collections::BTreeSet,
    fmt::{Debug, Formatter},
};

#[derive(Clone, Serialize, Deserialize, Debug, PartialEq, Eq, CryptoHasher, BCSCryptoHash)]
pub struct DKGTranscriptMetadata {
    pub epoch: u64,
    pub author: AccountAddress,
}

#[derive(Clone, Debug, Serialize, Deserialize)]
pub struct DKGStartEvent {
    pub session_metadata: DKGSessionMetadata,
    pub start_time_us: u64,
}

impl MoveStructType for DKGStartEvent {
    const MODULE_NAME: &'static IdentStr = ident_str!("dkg");
    const STRUCT_NAME: &'static IdentStr = ident_str!("DKGStartEvent");
}

pub static DKG_START_EVENT_MOVE_TYPE_TAG: Lazy<TypeTag> =
    Lazy::new(|| TypeTag::Struct(Box::new(DKGStartEvent::struct_tag())));

/// DKG transcript and its metadata.
#[derive(Clone, Serialize, Deserialize, PartialEq, Eq)]
pub struct DKGTranscript {
    pub metadata: DKGTranscriptMetadata,
    #[serde(with = "serde_bytes")]
    pub transcript_bytes: Vec<u8>,
}

impl Debug for DKGTranscript {
    fn fmt(&self, f: &mut Formatter<'_>) -> std::fmt::Result {
        f.debug_struct("DKGTranscript")
            .field("metadata", &self.metadata)
            .field("transcript_bytes_len", &self.transcript_bytes.len())
            .finish()
    }
}

impl DKGTranscript {
    pub fn new(epoch: u64, author: AccountAddress, transcript_bytes: Vec<u8>) -> Self {
        Self {
            metadata: DKGTranscriptMetadata { epoch, author },
            transcript_bytes,
        }
    }

    pub fn dummy() -> Self {
        Self {
            metadata: DKGTranscriptMetadata {
                epoch: 0,
                author: AccountAddress::ZERO,
            },
            transcript_bytes: vec![],
        }
    }
}

/// Reflection of `0x1::dkg::DKGSessionMetadata` in rust.
#[derive(Clone, Debug, Eq, PartialEq, Serialize, Deserialize)]
pub struct DKGSessionMetadata {
    pub dealer_epoch: u64,
    pub dealer_validator_set: Vec<ValidatorConsensusInfoMoveStruct>,
    pub target_validator_set: Vec<ValidatorConsensusInfoMoveStruct>,
}

impl DKGSessionMetadata {
    pub fn target_validator_consensus_infos_cloned(&self) -> Vec<ValidatorConsensusInfo> {
        self.target_validator_set
            .clone()
            .into_iter()
            .map(|obj| obj.try_into().unwrap())
            .collect()
    }

    pub fn dealer_consensus_infos_cloned(&self) -> Vec<ValidatorConsensusInfo> {
        self.dealer_validator_set
            .clone()
            .into_iter()
            .map(|obj| obj.try_into().unwrap())
            .collect()
    }
}

/// Reflection of Move type `0x1::dkg::DKGSessionState`.
#[derive(Clone, Debug, Eq, PartialEq, Serialize, Deserialize)]
pub struct DKGSessionState {
    pub metadata: DKGSessionMetadata,
    pub start_time_us: u64,
    pub transcript: Vec<u8>,
}

impl DKGSessionState {
    pub fn target_epoch(&self) -> u64 {
        self.metadata.dealer_epoch + 1
    }
}
/// Reflection of Move type `0x1::dkg::DKGState`.
#[derive(Clone, Debug, Default, Eq, PartialEq, Serialize, Deserialize)]
pub struct DKGState {
    pub last_completed: Option<DKGSessionState>,
    pub in_progress: Option<DKGSessionState>,
}

impl DKGState {
    pub fn maybe_last_complete(&self, epoch: u64) -> Option<&DKGSessionState> {
        match &self.last_completed {
            Some(session) if session.target_epoch() == epoch => Some(session),
            _ => None,
        }
    }

    pub fn last_complete(&self) -> &DKGSessionState {
        self.last_completed.as_ref().unwrap()
    }
}

impl OnChainConfig for DKGState {
    const MODULE_IDENTIFIER: &'static str = "dkg";
    const TYPE_IDENTIFIER: &'static str = "DKGState";
}

/// NOTE: this is a subset of the full scheme. Some data items/algorithms are not used in DKG and are omitted.
pub trait DKGTrait: Debug {
    type DealerPrivateKey;
    type PublicParams: Clone + Debug + Send + Sync;
    type Transcript: Clone + Send + Sync + Serialize + for<'a> Deserialize<'a>;
    type InputSecret: Uniform;
    type DealtSecret;
    type DealtSecretShare;
    type DealtPubKeyShare;
    type NewValidatorDecryptKey: Uniform;

    fn new_public_params(dkg_session_metadata: &DKGSessionMetadata) -> Self::PublicParams;
    fn aggregate_input_secret(secrets: Vec<Self::InputSecret>) -> Self::InputSecret;
    fn dealt_secret_from_input(
        pub_params: &Self::PublicParams,
        input: &Self::InputSecret,
    ) -> Self::DealtSecret;
    fn generate_transcript<R: CryptoRng + RngCore>(
        rng: &mut R,
        params: &Self::PublicParams,
        input_secret: &Self::InputSecret,
        my_index: u64,
        sk: &Self::DealerPrivateKey,
    ) -> Self::Transcript;

    fn verify_transcript(params: &Self::PublicParams, trx: &Self::Transcript) -> Result<()>;

    fn aggregate_transcripts(
        params: &Self::PublicParams,
        accumulator: &mut Self::Transcript,
        element: Self::Transcript,
    );
    fn decrypt_secret_share_from_transcript(
        pub_params: &Self::PublicParams,
        trx: &Self::Transcript,
        player_idx: u64,
        dk: &Self::NewValidatorDecryptKey,
    ) -> Result<(Self::DealtSecretShare, Self::DealtPubKeyShare)>;
    fn reconstruct_secret_from_shares(
        pub_params: &Self::PublicParams,
        player_share_pairs: Vec<(u64, Self::DealtSecretShare)>,
    ) -> Result<Self::DealtSecret>;
    fn get_dealers(transcript: &Self::Transcript) -> BTreeSet<u64>;
}

pub mod dummy_dkg;
pub mod real_dkg;

pub type DefaultDKG = RealDKG;<|MERGE_RESOLUTION|>--- conflicted
+++ resolved
@@ -12,12 +12,8 @@
     account_address::AccountAddress, ident_str, identifier::IdentStr, language_storage::TypeTag,
     move_resource::MoveStructType,
 };
-<<<<<<< HEAD
+use once_cell::sync::Lazy;
 use rand::{CryptoRng, RngCore};
-=======
-use once_cell::sync::Lazy;
-use rand::CryptoRng;
->>>>>>> 0f46f191
 use serde::{Deserialize, Serialize};
 use std::{
     collections::BTreeSet,
