// Copyright © Aptos Foundation
// Parts of the project are originally copyright © Meta Platforms, Inc.
// SPDX-License-Identifier: Apache-2.0

use crate::{
    block_storage::{
        tracing::{observe_block, BlockStage},
        BlockReader, BlockRetriever, BlockStore,
    },
    counters,
    error::{error_kind, VerifyError},
    liveness::{
        proposal_generator::ProposalGenerator,
        proposer_election::ProposerElection,
        round_state::{NewRoundEvent, NewRoundReason, RoundState, RoundStateLogSchema},
        unequivocal_proposer_election::UnequivocalProposerElection,
    },
    logging::{LogEvent, LogSchema},
    metrics_safety_rules::MetricsSafetyRules,
    monitor,
    network::NetworkSender,
    network_interface::ConsensusMsg,
    pending_votes::VoteReceptionResult,
    persistent_liveness_storage::PersistentLivenessStorage,
    quorum_store::types::BatchMsg,
    util::is_vtxn_expected,
};
use anyhow::{bail, ensure, Context};
use aptos_channels::aptos_channel;
use aptos_config::config::ConsensusConfig;
use aptos_consensus_types::{
    block::Block,
    block_data::BlockType,
    common::{Author, Round},
    delayed_qc_msg::DelayedQcMsg,
    proof_of_store::{ProofOfStoreMsg, SignedBatchInfoMsg},
    proposal_msg::ProposalMsg,
    quorum_cert::QuorumCert,
    sync_info::SyncInfo,
    timeout_2chain::TwoChainTimeoutCertificate,
    vote::Vote,
    vote_msg::VoteMsg,
};
use aptos_infallible::{checked, Mutex};
use aptos_logger::prelude::*;
#[cfg(test)]
use aptos_safety_rules::ConsensusState;
use aptos_safety_rules::TSafetyRules;
use aptos_types::{
    epoch_state::EpochState,
    on_chain_config::{Features, OnChainConsensusConfig, ValidatorTxnConfig},
    validator_verifier::ValidatorVerifier,
    PeerId,
};
use fail::fail_point;
use futures::{channel::oneshot, FutureExt, StreamExt};
use futures_channel::mpsc::UnboundedReceiver;
use serde::Serialize;
use std::{mem::Discriminant, sync::Arc, time::Duration};
use tokio::{
    sync::oneshot as TokioOneshot,
    time::{sleep, Instant},
};

#[derive(Serialize, Clone)]
pub enum UnverifiedEvent {
    ProposalMsg(Box<ProposalMsg>),
    VoteMsg(Box<VoteMsg>),
    SyncInfo(Box<SyncInfo>),
    BatchMsg(Box<BatchMsg>),
    SignedBatchInfo(Box<SignedBatchInfoMsg>),
    ProofOfStoreMsg(Box<ProofOfStoreMsg>),
}

pub const BACK_PRESSURE_POLLING_INTERVAL_MS: u64 = 10;

impl UnverifiedEvent {
    pub fn verify(
        self,
        peer_id: PeerId,
        validator: &ValidatorVerifier,
        quorum_store_enabled: bool,
        self_message: bool,
        max_num_batches: usize,
        max_batch_expiry_gap_usecs: u64,
    ) -> Result<VerifiedEvent, VerifyError> {
        Ok(match self {
            //TODO: no need to sign and verify the proposal
            UnverifiedEvent::ProposalMsg(p) => {
                if !self_message {
                    p.verify(validator, quorum_store_enabled)?;
                }
                VerifiedEvent::ProposalMsg(p)
            },
            UnverifiedEvent::VoteMsg(v) => {
                if !self_message {
                    v.verify(validator)?;
                }
                VerifiedEvent::VoteMsg(v)
            },
            // sync info verification is on-demand (verified when it's used)
            UnverifiedEvent::SyncInfo(s) => VerifiedEvent::UnverifiedSyncInfo(s),
            UnverifiedEvent::BatchMsg(b) => {
                if !self_message {
                    b.verify(peer_id, max_num_batches)?;
                }
                VerifiedEvent::BatchMsg(b)
            },
            UnverifiedEvent::SignedBatchInfo(sd) => {
                if !self_message {
                    sd.verify(
                        peer_id,
                        max_num_batches,
                        max_batch_expiry_gap_usecs,
                        validator,
                    )?;
                }
                VerifiedEvent::SignedBatchInfo(sd)
            },
            UnverifiedEvent::ProofOfStoreMsg(p) => {
                if !self_message {
                    p.verify(max_num_batches, validator)?;
                }
                VerifiedEvent::ProofOfStoreMsg(p)
            },
        })
    }

    pub fn epoch(&self) -> anyhow::Result<u64> {
        match self {
            UnverifiedEvent::ProposalMsg(p) => Ok(p.epoch()),
            UnverifiedEvent::VoteMsg(v) => Ok(v.epoch()),
            UnverifiedEvent::SyncInfo(s) => Ok(s.epoch()),
            UnverifiedEvent::BatchMsg(b) => b.epoch(),
            UnverifiedEvent::SignedBatchInfo(sd) => sd.epoch(),
            UnverifiedEvent::ProofOfStoreMsg(p) => p.epoch(),
        }
    }
}

impl From<ConsensusMsg> for UnverifiedEvent {
    fn from(value: ConsensusMsg) -> Self {
        match value {
            ConsensusMsg::ProposalMsg(m) => UnverifiedEvent::ProposalMsg(m),
            ConsensusMsg::VoteMsg(m) => UnverifiedEvent::VoteMsg(m),
            ConsensusMsg::SyncInfo(m) => UnverifiedEvent::SyncInfo(m),
            ConsensusMsg::BatchMsg(m) => UnverifiedEvent::BatchMsg(m),
            ConsensusMsg::SignedBatchInfo(m) => UnverifiedEvent::SignedBatchInfo(m),
            ConsensusMsg::ProofOfStoreMsg(m) => UnverifiedEvent::ProofOfStoreMsg(m),
            _ => unreachable!("Unexpected conversion"),
        }
    }
}

#[derive(Debug)]
pub enum VerifiedEvent {
    // network messages
    ProposalMsg(Box<ProposalMsg>),
    VerifiedProposalMsg(Box<Block>),
    VoteMsg(Box<VoteMsg>),
    UnverifiedSyncInfo(Box<SyncInfo>),
    BatchMsg(Box<BatchMsg>),
    SignedBatchInfo(Box<SignedBatchInfoMsg>),
    ProofOfStoreMsg(Box<ProofOfStoreMsg>),
    // local messages
    LocalTimeout(Round),
    // Shutdown the NetworkListener
    Shutdown(TokioOneshot::Sender<()>),
}

#[cfg(test)]
#[path = "round_manager_test.rs"]
mod round_manager_test;

#[cfg(feature = "fuzzing")]
#[path = "round_manager_fuzzing.rs"]
pub mod round_manager_fuzzing;

/// Consensus SMR is working in an event based fashion: RoundManager is responsible for
/// processing the individual events (e.g., process_new_round, process_proposal, process_vote,
/// etc.). It is exposing the async processing functions for each event type.
/// The caller is responsible for running the event loops and driving the execution via some
/// executors.
pub struct RoundManager {
    epoch_state: Arc<EpochState>,
    block_store: Arc<BlockStore>,
    round_state: RoundState,
    proposer_election: UnequivocalProposerElection,
    proposal_generator: ProposalGenerator,
    safety_rules: Arc<Mutex<MetricsSafetyRules>>,
    network: NetworkSender,
    storage: Arc<dyn PersistentLivenessStorage>,
    onchain_config: OnChainConsensusConfig,
    vtxn_config: ValidatorTxnConfig,
    buffered_proposal_tx: aptos_channel::Sender<Author, VerifiedEvent>,
    local_config: ConsensusConfig,
    features: Features,
}

impl RoundManager {
    pub fn new(
        epoch_state: Arc<EpochState>,
        block_store: Arc<BlockStore>,
        round_state: RoundState,
        proposer_election: Arc<dyn ProposerElection + Send + Sync>,
        proposal_generator: ProposalGenerator,
        safety_rules: Arc<Mutex<MetricsSafetyRules>>,
        network: NetworkSender,
        storage: Arc<dyn PersistentLivenessStorage>,
        onchain_config: OnChainConsensusConfig,
        buffered_proposal_tx: aptos_channel::Sender<Author, VerifiedEvent>,
        local_config: ConsensusConfig,
        features: Features,
    ) -> Self {
        // when decoupled execution is false,
        // the counter is still static.
        counters::OP_COUNTERS
            .gauge("sync_only")
            .set(local_config.sync_only as i64);
        counters::OP_COUNTERS
            .gauge("decoupled_execution")
            .set(onchain_config.decoupled_execution() as i64);
        let vtxn_config = onchain_config.effective_validator_txn_config();
        debug!("vtxn_config={:?}", vtxn_config);
        Self {
            epoch_state,
            block_store,
            round_state,
            proposer_election: UnequivocalProposerElection::new(proposer_election),
            proposal_generator,
            safety_rules,
            network,
            storage,
            onchain_config,
            vtxn_config,
            buffered_proposal_tx,
            local_config,
            features,
        }
    }

    fn decoupled_execution(&self) -> bool {
        self.onchain_config.decoupled_execution()
    }

    // TODO: Evaluate if creating a block retriever is slow and cache this if needed.
    fn create_block_retriever(&self, author: Author) -> BlockRetriever {
        BlockRetriever::new(
            self.network.clone(),
            author,
            self.epoch_state
                .verifier
                .get_ordered_account_addresses_iter()
                .collect(),
            self.local_config
                .max_blocks_per_sending_request(self.onchain_config.quorum_store_enabled()),
        )
    }

    /// Leader:
    ///
    /// This event is triggered by a new quorum certificate at the previous round or a
    /// timeout certificate at the previous round.  In either case, if this replica is the new
    /// proposer for this round, it is ready to propose and guarantee that it can create a proposal
    /// that all honest replicas can vote for.  While this method should only be invoked at most
    /// once per round, we ensure that only at most one proposal can get generated per round to
    /// avoid accidental equivocation of proposals.
    ///
    /// Replica:
    ///
    /// Do nothing
    async fn process_new_round_event(
        &mut self,
        new_round_event: NewRoundEvent,
    ) -> anyhow::Result<()> {
        counters::CURRENT_ROUND.set(new_round_event.round as i64);
        counters::ROUND_TIMEOUT_MS.set(new_round_event.timeout.as_millis() as i64);
        match new_round_event.reason {
            NewRoundReason::QCReady => {
                counters::QC_ROUNDS_COUNT.inc();
            },
            NewRoundReason::Timeout => {
                counters::TIMEOUT_ROUNDS_COUNT.inc();
            },
        };
        info!(
            self.new_log(LogEvent::NewRound),
            reason = new_round_event.reason
        );

        if self
            .proposer_election
            .is_valid_proposer(self.proposal_generator.author(), new_round_event.round)
        {
            self.log_collected_vote_stats(&new_round_event);
            self.round_state.setup_leader_timeout();
            let proposal_msg = self.generate_proposal(new_round_event).await?;
            let mut network = self.network.clone();
            #[cfg(feature = "failpoints")]
            {
                if self.check_whether_to_inject_reconfiguration_error() {
                    self.attempt_to_inject_reconfiguration_error(&proposal_msg)
                        .await?;
                }
            }
            network.broadcast_proposal(proposal_msg).await;
            counters::PROPOSALS_COUNT.inc();
        }
        Ok(())
    }

    fn log_collected_vote_stats(&self, new_round_event: &NewRoundEvent) {
        let prev_round_votes_for_li = new_round_event
            .prev_round_votes
            .iter()
            .map(|(_, li_with_sig)| {
                let (voting_power, votes): (Vec<_>, Vec<_>) = li_with_sig
                    .signatures()
                    .keys()
                    .map(|author| {
                        self.epoch_state
                            .verifier
                            .get_voting_power(author)
                            .map(|voting_power| (voting_power as u128, 1))
                            .unwrap_or((0u128, 0))
                    })
                    .unzip();
                (voting_power.iter().sum(), votes.iter().sum())
            })
            .collect::<Vec<(u128, usize)>>();

        let (max_voting_power, max_num_votes) = prev_round_votes_for_li
            .iter()
            .max()
            .cloned()
            .unwrap_or((0, 0));

        let (voting_powers, votes_counts): (Vec<_>, Vec<_>) =
            prev_round_votes_for_li.iter().cloned().unzip();
        let conflicting_voting_power = voting_powers.into_iter().sum::<u128>() - max_voting_power;
        let conflicting_num_votes = votes_counts.into_iter().sum::<usize>() - max_num_votes;

        let (timeout_voting_power, timeout_num_votes) = new_round_event
            .prev_round_timeout_votes
            .as_ref()
            .map(|timeout_votes| {
                let (voting_power, votes): (Vec<_>, Vec<_>) = timeout_votes
                    .signers()
                    .map(|author| {
                        self.epoch_state
                            .verifier
                            .get_voting_power(author)
                            .map(|voting_power| (voting_power as u128, 1))
                            .unwrap_or((0u128, 0))
                    })
                    .unzip();
                (voting_power.iter().sum(), votes.iter().sum())
            })
            .unwrap_or((0, 0));

        counters::PROPOSER_COLLECTED_ROUND_COUNT.inc();
        counters::PROPOSER_COLLECTED_MOST_VOTING_POWER.inc_by(max_voting_power as f64);
        counters::PROPOSER_COLLECTED_CONFLICTING_VOTING_POWER
            .inc_by(conflicting_voting_power as f64);
        counters::PROPOSER_COLLECTED_TIMEOUT_VOTING_POWER.inc_by(timeout_voting_power as f64);

        info!(
            epoch = self.epoch_state.epoch,
            round = new_round_event.round,
            total_voting_power = ?self.epoch_state.verifier.total_voting_power(),
            max_voting_power = ?max_voting_power,
            max_num_votes = max_num_votes,
            conflicting_voting_power = ?conflicting_voting_power,
            conflicting_num_votes = conflicting_num_votes,
            timeout_voting_power = ?timeout_voting_power,
            timeout_num_votes = timeout_num_votes,
            "Preparing new proposal",
        );
    }

    async fn generate_proposal(
        &mut self,
        new_round_event: NewRoundEvent,
    ) -> anyhow::Result<ProposalMsg> {
        // Proposal generator will ensure that at most one proposal is generated per round
        let sync_info = self.block_store.sync_info();
        let mut sender = self.network.clone();
        let callback = async move {
            sender.broadcast_sync_info(sync_info).await;
        }
        .boxed();

        let proposal = self
            .proposal_generator
            .generate_proposal(new_round_event.round, &mut self.proposer_election, callback)
            .await?;
        let signature = self.safety_rules.lock().sign_proposal(&proposal)?;
        let signed_proposal =
            Block::new_proposal_from_block_data_and_signature(proposal, signature);
        observe_block(signed_proposal.timestamp_usecs(), BlockStage::SIGNED);
        info!(self.new_log(LogEvent::Propose), "{}", signed_proposal);
        Ok(ProposalMsg::new(
            signed_proposal,
            self.block_store.sync_info(),
        ))
    }

    /// Process the proposal message:
    /// 1. ensure after processing sync info, we're at the same round as the proposal
    /// 2. execute and decide whether to vote for the proposal
    pub async fn process_proposal_msg(&mut self, proposal_msg: ProposalMsg) -> anyhow::Result<()> {
        fail_point!("consensus::process_proposal_msg", |_| {
            Err(anyhow::anyhow!("Injected error in process_proposal_msg"))
        });

        observe_block(
            proposal_msg.proposal().timestamp_usecs(),
            BlockStage::ROUND_MANAGER_RECEIVED,
        );
        info!(
            self.new_log(LogEvent::ReceiveProposal)
                .remote_peer(proposal_msg.proposer()),
            block_round = proposal_msg.proposal().round(),
            block_hash = proposal_msg.proposal().id(),
            block_parent_hash = proposal_msg.proposal().quorum_cert().certified_block().id(),
        );

        if self
            .ensure_round_and_sync_up(
                proposal_msg.proposal().round(),
                proposal_msg.sync_info(),
                proposal_msg.proposer(),
            )
            .await
            .context("[RoundManager] Process proposal")?
        {
            self.process_proposal(proposal_msg.take_proposal()).await
        } else {
            bail!(
                "Stale proposal {}, current round {}",
                proposal_msg.proposal(),
                self.round_state.current_round()
            );
        }
    }

    pub async fn process_delayed_proposal_msg(&mut self, proposal: Block) -> anyhow::Result<()> {
        if proposal.round() != self.round_state.current_round() {
            bail!(
                "Discarding stale delayed proposal {}, current round {}",
                proposal,
                self.round_state.current_round()
            );
        }

        self.process_verified_proposal(proposal).await
    }

    pub async fn process_delayed_qc_msg(&mut self, msg: DelayedQcMsg) -> anyhow::Result<()> {
        ensure!(
            msg.vote.vote_data().proposed().round() == self.round_state.current_round(),
            "Discarding stale delayed QC for round {}, current round {}",
            msg.vote.vote_data().proposed().round(),
            self.round_state.current_round()
        );
        let vote = msg.vote().clone();
        let vote_reception_result = self
            .round_state
            .process_delayed_qc_msg(&self.epoch_state.verifier, msg)
            .await;
        trace!(
            "Received delayed QC message and vote reception result is {:?}",
            vote_reception_result
        );
        self.process_vote_reception_result(&vote, vote_reception_result)
            .await
    }

    /// Sync to the sync info sending from peer if it has newer certificates.
    async fn sync_up(&mut self, sync_info: &SyncInfo, author: Author) -> anyhow::Result<()> {
        let local_sync_info = self.block_store.sync_info();
        if sync_info.has_newer_certificates(&local_sync_info) {
            info!(
                self.new_log(LogEvent::ReceiveNewCertificate)
                    .remote_peer(author),
                "Local state {}, remote state {}", local_sync_info, sync_info
            );
            // Some information in SyncInfo is ahead of what we have locally.
            // First verify the SyncInfo (didn't verify it in the yet).
            sync_info
                .verify(&self.epoch_state().verifier)
                .map_err(|e| {
                    error!(
                        SecurityEvent::InvalidSyncInfoMsg,
                        sync_info = sync_info,
                        remote_peer = author,
                        error = ?e,
                    );
                    VerifyError::from(e)
                })?;
            let result = self
                .block_store
                .add_certs(sync_info, self.create_block_retriever(author))
                .await;
            self.process_certificates().await?;
            result
        } else {
            Ok(())
        }
    }

    /// The function makes sure that it ensures the message_round equal to what we have locally,
    /// brings the missing dependencies from the QC and LedgerInfo of the given sync info and
    /// update the round_state with the certificates if succeed.
    /// Returns Ok(true) if the sync succeeds and the round matches so we can process further.
    /// Returns Ok(false) if the message is stale.
    /// Returns Error in case sync mgr failed to bring the missing dependencies.
    /// We'll try to help the remote if the SyncInfo lags behind and the flag is set.
    pub async fn ensure_round_and_sync_up(
        &mut self,
        message_round: Round,
        sync_info: &SyncInfo,
        author: Author,
    ) -> anyhow::Result<bool> {
        if message_round < self.round_state.current_round() {
            return Ok(false);
        }
        self.sync_up(sync_info, author).await?;
        ensure!(
            message_round == self.round_state.current_round(),
            "After sync, round {} doesn't match local {}",
            message_round,
            self.round_state.current_round()
        );
        Ok(true)
    }

    /// Process the SyncInfo sent by peers to catch up to latest state.
    pub async fn process_sync_info_msg(
        &mut self,
        sync_info: SyncInfo,
        peer: Author,
    ) -> anyhow::Result<()> {
        fail_point!("consensus::process_sync_info_msg", |_| {
            Err(anyhow::anyhow!("Injected error in process_sync_info_msg"))
        });
        info!(
            self.new_log(LogEvent::ReceiveSyncInfo).remote_peer(peer),
            "{}", sync_info
        );
        self.ensure_round_and_sync_up(checked!((sync_info.highest_round()) + 1)?, &sync_info, peer)
            .await
            .context("[RoundManager] Failed to process sync info msg")?;
        Ok(())
    }

    fn sync_only(&self) -> bool {
        if self.decoupled_execution() {
            let sync_or_not = self.local_config.sync_only || self.block_store.vote_back_pressure();
            counters::OP_COUNTERS
                .gauge("sync_only")
                .set(sync_or_not as i64);

            sync_or_not
        } else {
            self.local_config.sync_only
        }
    }

    /// The replica broadcasts a "timeout vote message", which includes the round signature, which
    /// can be aggregated to a TimeoutCertificate.
    /// The timeout vote message can be one of the following three options:
    /// 1) In case a validator has previously voted in this round, it repeats the same vote and sign
    /// a timeout.
    /// 2) Otherwise vote for a NIL block and sign a timeout.
    /// Note this function returns Err even if messages are broadcasted successfully because timeout
    /// is considered as error. It only returns Ok(()) when the timeout is stale.
    pub async fn process_local_timeout(&mut self, round: Round) -> anyhow::Result<()> {
        if !self.round_state.process_local_timeout(round) {
            return Ok(());
        }

        if self.sync_only() {
            self.network
                .broadcast_sync_info(self.block_store.sync_info())
                .await;
            bail!("[RoundManager] sync_only flag is set, broadcasting SyncInfo");
        }

        let (is_nil_vote, mut timeout_vote) = match self.round_state.vote_sent() {
            Some(vote) if vote.vote_data().proposed().round() == round => {
                (vote.vote_data().is_for_nil(), vote)
            },
            _ => {
                // Didn't vote in this round yet, generate a backup vote
                let nil_block = self
                    .proposal_generator
                    .generate_nil_block(round, &mut self.proposer_election)?;
                info!(
                    self.new_log(LogEvent::VoteNIL),
                    "Planning to vote for a NIL block {}", nil_block
                );
                counters::VOTE_NIL_COUNT.inc();
                let nil_vote = self.execute_and_vote(nil_block).await?;
                (true, nil_vote)
            },
        };

        if !timeout_vote.is_timeout() {
            let timeout = timeout_vote
                .generate_2chain_timeout(self.block_store.highest_quorum_cert().as_ref().clone());
            let signature = self
                .safety_rules
                .lock()
                .sign_timeout_with_qc(
                    &timeout,
                    self.block_store.highest_2chain_timeout_cert().as_deref(),
                )
                .context("[RoundManager] SafetyRules signs 2-chain timeout")?;
            timeout_vote.add_2chain_timeout(timeout, signature);
        }

        self.round_state.record_vote(timeout_vote.clone());
        let timeout_vote_msg = VoteMsg::new(timeout_vote, self.block_store.sync_info());
        self.network.broadcast_timeout_vote(timeout_vote_msg).await;
        warn!(
            round = round,
            remote_peer = self.proposer_election.get_valid_proposer(round),
            voted_nil = is_nil_vote,
            event = LogEvent::Timeout,
        );
        bail!("Round {} timeout, broadcast to all peers", round);
    }

    /// This function is called only after all the dependencies of the given QC have been retrieved.
    async fn process_certificates(&mut self) -> anyhow::Result<()> {
        let sync_info = self.block_store.sync_info();
        if let Some(new_round_event) = self.round_state.process_certificates(sync_info) {
            self.process_new_round_event(new_round_event).await?;
        }
        Ok(())
    }

    /// This function processes a proposal for the current round:
    /// 1. Filter if it's proposed by valid proposer.
    /// 2. Execute and add it to a block store.
    /// 3. Try to vote for it following the safety rules.
    /// 4. In case a validator chooses to vote, send the vote to the representatives at the next
    /// round.
    async fn process_proposal(&mut self, proposal: Block) -> anyhow::Result<()> {
        let author = proposal
            .author()
            .expect("Proposal should be verified having an author");

        if !self.vtxn_config.enabled()
            && matches!(
                proposal.block_data().block_type(),
                BlockType::ProposalExt(_)
            )
        {
            counters::UNEXPECTED_PROPOSAL_EXT_COUNT.inc();
            bail!("ProposalExt unexpected while the feature is disabled.");
        }

        if let Some(vtxns) = proposal.validator_txns() {
            for vtxn in vtxns {
<<<<<<< HEAD
                if !self.features.is_reconfigure_with_dkg_enabled() && vtxn.is_dkg() {
                    counters::UNEXPECTED_DKG_VTXN_COUNT.inc();
                    bail!("DKG vtxn unexpected while the feature is disabled.");
                }
                // todo: add checks for each future vtxn topic
=======
                ensure!(
                    is_vtxn_expected(&self.features, vtxn),
                    "unexpected validator txn: {:?}",
                    vtxn.topic()
                );
>>>>>>> 0f46f191
            }
        }

        let (num_validator_txns, validator_txns_total_bytes): (usize, usize) =
            proposal.validator_txns().map_or((0, 0), |txns| {
                txns.iter().fold((0, 0), |(count_acc, size_acc), txn| {
                    (count_acc + 1, size_acc + txn.size_in_bytes())
                })
            });
        let num_validator_txns = num_validator_txns as u64;
        let validator_txns_total_bytes = validator_txns_total_bytes as u64;
        ensure!(
            num_validator_txns <= self.vtxn_config.per_block_limit_txn_count(),
            "process_proposal failed with per-block vtxn count limit exceeded: limit={}, actual={}",
            self.vtxn_config.per_block_limit_txn_count(),
            num_validator_txns
        );
        ensure!(
            validator_txns_total_bytes <= self.vtxn_config.per_block_limit_total_bytes(),
            "process_proposal failed with per-block vtxn bytes limit exceeded: limit={}, actual={}",
            self.vtxn_config.per_block_limit_total_bytes(),
            validator_txns_total_bytes
        );
        let payload_len = proposal.payload().map_or(0, |payload| payload.len());
        let payload_size = proposal.payload().map_or(0, |payload| payload.size());
        ensure!(
            num_validator_txns + payload_len as u64 <= self.local_config.max_receiving_block_txns,
            "Payload len {} exceeds the limit {}",
            payload_len,
            self.local_config.max_receiving_block_txns,
        );

        ensure!(
            validator_txns_total_bytes + payload_size as u64
                <= self.local_config.max_receiving_block_bytes,
            "Payload size {} exceeds the limit {}",
            payload_size,
            self.local_config.max_receiving_block_bytes,
        );

        ensure!(
            self.proposer_election.is_valid_proposal(&proposal),
            "[RoundManager] Proposer {} for block {} is not a valid proposer for this round or created duplicate proposal",
            author,
            proposal,
        );

        // Validate that failed_authors list is correctly specified in the block.
        let expected_failed_authors = self.proposal_generator.compute_failed_authors(
            proposal.round(),
            proposal.quorum_cert().certified_block().round(),
            false,
            &mut self.proposer_election,
        );
        ensure!(
            proposal.block_data().failed_authors().map_or(false, |failed_authors| *failed_authors == expected_failed_authors),
            "[RoundManager] Proposal for block {} has invalid failed_authors list {:?}, expected {:?}",
            proposal.round(),
            proposal.block_data().failed_authors(),
            expected_failed_authors,
        );

        let block_time_since_epoch = Duration::from_micros(proposal.timestamp_usecs());

        ensure!(
            block_time_since_epoch < self.round_state.current_round_deadline(),
            "[RoundManager] Waiting until proposal block timestamp usecs {:?} \
            would exceed the round duration {:?}, hence will not vote for this round",
            block_time_since_epoch,
            self.round_state.current_round_deadline(),
        );

        observe_block(proposal.timestamp_usecs(), BlockStage::SYNCED);
        if self.decoupled_execution() && self.block_store.vote_back_pressure() {
            counters::CONSENSUS_WITHOLD_VOTE_BACKPRESSURE_TRIGGERED.observe(1.0);
            // In case of back pressure, we delay processing proposal. This is done by resending the
            // same proposal to self after some time. Even if processing proposal is delayed, we add
            // the block to the block store so that we don't need to fetch it from remote once we
            // are out of the backpressure. Please note that delayed processing of proposal is not
            // guaranteed to add the block to the block store if we don't get out of the backpressure
            // before the timeout, so this is needed to ensure that the proposed block is added to
            // the block store irrespective. Also, it is possible that delayed processing of proposal
            // tries to add the same block again, which is okay as `execute_and_insert_block` call
            // is idempotent.
            self.block_store
                .execute_and_insert_block(proposal.clone())
                .await
                .context("[RoundManager] Failed to execute_and_insert the block")?;
            self.resend_verified_proposal_to_self(
                proposal,
                author,
                BACK_PRESSURE_POLLING_INTERVAL_MS,
                self.local_config.round_initial_timeout_ms,
            )
            .await;
            Ok(())
        } else {
            counters::CONSENSUS_WITHOLD_VOTE_BACKPRESSURE_TRIGGERED.observe(0.0);
            self.process_verified_proposal(proposal).await
        }
    }

    async fn resend_verified_proposal_to_self(
        &self,
        proposal: Block,
        author: Author,
        polling_interval_ms: u64,
        timeout_ms: u64,
    ) {
        let start = Instant::now();
        let block_store = self.block_store.clone();
        let self_sender = self.buffered_proposal_tx.clone();
        let event = VerifiedEvent::VerifiedProposalMsg(Box::new(proposal));
        tokio::spawn(async move {
            while start.elapsed() < Duration::from_millis(timeout_ms) {
                if !block_store.vote_back_pressure() {
                    if let Err(e) = self_sender.push(author, event) {
                        error!("Failed to send event to round manager {:?}", e);
                    }
                    break;
                }
                sleep(Duration::from_millis(polling_interval_ms)).await;
            }
        });
    }

    pub async fn process_verified_proposal(&mut self, proposal: Block) -> anyhow::Result<()> {
        let proposal_round = proposal.round();
        let vote = self
            .execute_and_vote(proposal)
            .await
            .context("[RoundManager] Process proposal")?;

        let recipient = self
            .proposer_election
            .get_valid_proposer(proposal_round + 1);

        info!(
            self.new_log(LogEvent::Vote).remote_peer(recipient),
            "{}", vote
        );

        self.round_state.record_vote(vote.clone());
        let vote_msg = VoteMsg::new(vote, self.block_store.sync_info());
        self.network.send_vote(vote_msg, vec![recipient]).await;
        Ok(())
    }

    /// The function generates a VoteMsg for a given proposed_block:
    /// * first execute the block and add it to the block store
    /// * then verify the voting rules
    /// * save the updated state to consensus DB
    /// * return a VoteMsg with the LedgerInfo to be committed in case the vote gathers QC.
    async fn execute_and_vote(&mut self, proposed_block: Block) -> anyhow::Result<Vote> {
        let executed_block = self
            .block_store
            .execute_and_insert_block(proposed_block)
            .await
            .context("[RoundManager] Failed to execute_and_insert the block")?;

        // Short circuit if already voted.
        ensure!(
            self.round_state.vote_sent().is_none(),
            "[RoundManager] Already vote on this round {}",
            self.round_state.current_round()
        );

        ensure!(
            !self.sync_only(),
            "[RoundManager] sync_only flag is set, stop voting"
        );

        let vote_proposal = executed_block.vote_proposal(self.decoupled_execution());
        let vote_result = self.safety_rules.lock().construct_and_sign_vote_two_chain(
            &vote_proposal,
            self.block_store.highest_2chain_timeout_cert().as_deref(),
        );
        let vote = vote_result.context(format!(
            "[RoundManager] SafetyRules Rejected {}",
            executed_block.block()
        ))?;
        if !executed_block.block().is_nil_block() {
            observe_block(executed_block.block().timestamp_usecs(), BlockStage::VOTED);
        }

        self.storage
            .save_vote(&vote)
            .context("[RoundManager] Fail to persist last vote")?;

        Ok(vote)
    }

    /// Upon new vote:
    /// 1. Ensures we're processing the vote from the same round as local round
    /// 2. Filter out votes for rounds that should not be processed by this validator (to avoid
    /// potential attacks).
    /// 2. Add the vote to the pending votes and check whether it finishes a QC.
    /// 3. Once the QC/TC successfully formed, notify the RoundState.
    pub async fn process_vote_msg(&mut self, vote_msg: VoteMsg) -> anyhow::Result<()> {
        fail_point!("consensus::process_vote_msg", |_| {
            Err(anyhow::anyhow!("Injected error in process_vote_msg"))
        });
        // Check whether this validator is a valid recipient of the vote.
        if self
            .ensure_round_and_sync_up(
                vote_msg.vote().vote_data().proposed().round(),
                vote_msg.sync_info(),
                vote_msg.vote().author(),
            )
            .await
            .context("[RoundManager] Stop processing vote")?
        {
            self.process_vote(vote_msg.vote())
                .await
                .context("[RoundManager] Add a new vote")?;
        }
        Ok(())
    }

    /// Add a vote to the pending votes.
    /// If a new QC / TC is formed then
    /// 1) fetch missing dependencies if required, and then
    /// 2) call process_certificates(), which will start a new round in return.
    async fn process_vote(&mut self, vote: &Vote) -> anyhow::Result<()> {
        let round = vote.vote_data().proposed().round();

        info!(
            self.new_log(LogEvent::ReceiveVote)
                .remote_peer(vote.author()),
            vote = %vote,
            vote_epoch = vote.vote_data().proposed().epoch(),
            vote_round = vote.vote_data().proposed().round(),
            vote_id = vote.vote_data().proposed().id(),
            vote_state = vote.vote_data().proposed().executed_state_id(),
            is_timeout = vote.is_timeout(),
        );

        if !vote.is_timeout() {
            // Unlike timeout votes regular votes are sent to the leaders of the next round only.
            let next_round = round + 1;
            ensure!(
                self.proposer_election
                    .is_valid_proposer(self.proposal_generator.author(), next_round),
                "[RoundManager] Received {}, but I am not a valid proposer for round {}, ignore.",
                vote,
                next_round
            );
        }
        let block_id = vote.vote_data().proposed().id();
        // Check if the block already had a QC
        if self
            .block_store
            .get_quorum_cert_for_block(block_id)
            .is_some()
        {
            return Ok(());
        }
        let vote_reception_result = self
            .round_state
            .insert_vote(vote, &self.epoch_state.verifier);
        self.process_vote_reception_result(vote, vote_reception_result)
            .await
    }

    async fn process_vote_reception_result(
        &mut self,
        vote: &Vote,
        result: VoteReceptionResult,
    ) -> anyhow::Result<()> {
        let round = vote.vote_data().proposed().round();
        match result {
            VoteReceptionResult::NewQuorumCertificate(qc) => {
                if !vote.is_timeout() {
                    observe_block(
                        qc.certified_block().timestamp_usecs(),
                        BlockStage::QC_AGGREGATED,
                    );
                }
                self.new_qc_aggregated(qc, vote.author()).await
            },
            VoteReceptionResult::New2ChainTimeoutCertificate(tc) => {
                self.new_2chain_tc_aggregated(tc).await
            },
            VoteReceptionResult::EchoTimeout(_) if !self.round_state.is_vote_timeout() => {
                self.process_local_timeout(round).await
            },
            VoteReceptionResult::VoteAdded(_)
            | VoteReceptionResult::VoteAddedQCDelayed(_)
            | VoteReceptionResult::EchoTimeout(_)
            | VoteReceptionResult::DuplicateVote => Ok(()),
            e => Err(anyhow::anyhow!("{:?}", e)),
        }
    }

    async fn new_qc_aggregated(
        &mut self,
        qc: Arc<QuorumCert>,
        preferred_peer: Author,
    ) -> anyhow::Result<()> {
        let result = self
            .block_store
            .insert_quorum_cert(&qc, &mut self.create_block_retriever(preferred_peer))
            .await
            .context("[RoundManager] Failed to process a newly aggregated QC");
        self.process_certificates().await?;
        result
    }

    async fn new_2chain_tc_aggregated(
        &mut self,
        tc: Arc<TwoChainTimeoutCertificate>,
    ) -> anyhow::Result<()> {
        let result = self
            .block_store
            .insert_2chain_timeout_certificate(tc)
            .context("[RoundManager] Failed to process a newly aggregated 2-chain TC");
        self.process_certificates().await?;
        result
    }

    /// To jump start new round with the current certificates we have.
    pub async fn init(&mut self, last_vote_sent: Option<Vote>) {
        let new_round_event = self
            .round_state
            .process_certificates(self.block_store.sync_info())
            .expect("Can not jump start a round_state from existing certificates.");
        if let Some(vote) = last_vote_sent {
            self.round_state.record_vote(vote);
        }
        if let Err(e) = self.process_new_round_event(new_round_event).await {
            warn!(error = ?e, "[RoundManager] Error during start");
        }
    }

    /// Inspect the current consensus state.
    #[cfg(test)]
    pub fn consensus_state(&mut self) -> ConsensusState {
        self.safety_rules.lock().consensus_state().unwrap()
    }

    #[cfg(test)]
    pub fn set_safety_rules(&mut self, safety_rules: Arc<Mutex<MetricsSafetyRules>>) {
        self.safety_rules = safety_rules
    }

    pub fn epoch_state(&self) -> &EpochState {
        &self.epoch_state
    }

    pub fn round_state(&self) -> &RoundState {
        &self.round_state
    }

    fn new_log(&self, event: LogEvent) -> LogSchema {
        LogSchema::new(event)
            .round(self.round_state.current_round())
            .epoch(self.epoch_state.epoch)
    }

    /// Mainloop of processing messages.
    pub async fn start(
        mut self,
        mut event_rx: aptos_channel::Receiver<
            (Author, Discriminant<VerifiedEvent>),
            (Author, VerifiedEvent),
        >,
        mut buffered_proposal_rx: aptos_channel::Receiver<Author, VerifiedEvent>,
        mut delayed_qc_rx: UnboundedReceiver<DelayedQcMsg>,
        close_rx: oneshot::Receiver<oneshot::Sender<()>>,
    ) {
        info!(epoch = self.epoch_state().epoch, "RoundManager started");
        let mut close_rx = close_rx.into_stream();
        loop {
            tokio::select! {
                biased;
                close_req = close_rx.select_next_some() => {
                    if let Ok(ack_sender) = close_req {
                        ack_sender.send(()).expect("[RoundManager] Fail to ack shutdown");
                    }
                    break;
                }
                delayed_qc_msg = delayed_qc_rx.select_next_some() => {
                    let result = monitor!(
                        "process_delayed_qc",
                        self.process_delayed_qc_msg(delayed_qc_msg).await
                    );
                    match result {
                        Ok(_) => trace!(RoundStateLogSchema::new(self.round_state())),
                        Err(e) => {
                            counters::ERROR_COUNT.inc();
                            warn!(error = ?e, kind = error_kind(&e), RoundStateLogSchema::new(self.round_state()));
                        }
                    }
                },
                proposal = buffered_proposal_rx.select_next_some() => {
                    let mut proposals = vec![proposal];
                    while let Some(Some(proposal)) = buffered_proposal_rx.next().now_or_never() {
                        proposals.push(proposal);
                    }
                    let get_round = |event: &VerifiedEvent| {
                        match event {
                            VerifiedEvent::ProposalMsg(p) => p.proposal().round(),
                            VerifiedEvent::VerifiedProposalMsg(p) => p.round(),
                            unexpected_event => unreachable!("Unexpected event {:?}", unexpected_event),
                        }
                    };
                    proposals.sort_by_key(get_round);
                    for proposal in proposals {
                        let result = match proposal {
                            VerifiedEvent::ProposalMsg(proposal_msg) => {
                                monitor!(
                                    "process_proposal",
                                    self.process_proposal_msg(*proposal_msg).await
                                )
                            }
                            VerifiedEvent::VerifiedProposalMsg(proposal_msg) => {
                                monitor!(
                                    "process_verified_proposal",
                                    self.process_delayed_proposal_msg(*proposal_msg).await
                                )
                            }
                            unexpected_event => unreachable!("Unexpected event: {:?}", unexpected_event),
                        };
                        let round_state = self.round_state();
                        debug!("proposal_process_result={:?}", result);
                        match result {
                            Ok(_) => trace!(RoundStateLogSchema::new(round_state)),
                            Err(e) => {
                                counters::ERROR_COUNT.inc();
                                warn!(error = ?e, kind = error_kind(&e), RoundStateLogSchema::new(round_state));
                            }
                        }
                    }
                },
                (peer_id, event) = event_rx.select_next_some() => {
                    let result = match event {
                        VerifiedEvent::VoteMsg(vote_msg) => {
                            monitor!("process_vote", self.process_vote_msg(*vote_msg).await)
                        }
                        VerifiedEvent::UnverifiedSyncInfo(sync_info) => {
                            monitor!(
                                "process_sync_info",
                                self.process_sync_info_msg(*sync_info, peer_id).await
                            )
                        }
                        VerifiedEvent::LocalTimeout(round) => monitor!(
                            "process_local_timeout",
                            self.process_local_timeout(round).await
                        ),
                        unexpected_event => unreachable!("Unexpected event: {:?}", unexpected_event),
                    }
                    .with_context(|| format!("from peer {}", peer_id));

                    let round_state = self.round_state();
                    match result {
                        Ok(_) => trace!(RoundStateLogSchema::new(round_state)),
                        Err(e) => {
                            counters::ERROR_COUNT.inc();
                            warn!(error = ?e, kind = error_kind(&e), RoundStateLogSchema::new(round_state));
                        }
                    }
                }
            }
        }
        info!(epoch = self.epoch_state().epoch, "RoundManager stopped");
    }

    #[cfg(feature = "failpoints")]
    fn check_whether_to_inject_reconfiguration_error(&self) -> bool {
        fail_point!("consensus::inject_reconfiguration_error", |_| true);
        false
    }

    /// Given R1 <- B2 if R1 has the reconfiguration txn, we inject error on B2 if R1.round + 1 = B2.round
    /// Direct suffix is checked by parent.has_reconfiguration && !parent.parent.has_reconfiguration
    /// The error is injected by sending proposals to half of the validators to force a timeout.
    ///
    /// It's only enabled with fault injection (failpoints feature).
    #[cfg(feature = "failpoints")]
    async fn attempt_to_inject_reconfiguration_error(
        &self,
        proposal_msg: &ProposalMsg,
    ) -> anyhow::Result<()> {
        let block_data = proposal_msg.proposal().block_data();
        let direct_suffix = block_data.is_reconfiguration_suffix()
            && !block_data
                .quorum_cert()
                .parent_block()
                .has_reconfiguration();
        let continuous_round =
            block_data.round() == block_data.quorum_cert().certified_block().round() + 1;
        let should_inject = direct_suffix && continuous_round;
        if should_inject {
            let mut half_peers: Vec<_> = self
                .epoch_state
                .verifier
                .get_ordered_account_addresses_iter()
                .collect();
            half_peers.truncate(half_peers.len() / 2);
            self.network
                .clone()
                .send_proposal(proposal_msg.clone(), half_peers)
                .await;
            Err(anyhow::anyhow!("Injected error in reconfiguration suffix"))
        } else {
            Ok(())
        }
    }
}<|MERGE_RESOLUTION|>--- conflicted
+++ resolved
@@ -664,19 +664,11 @@
 
         if let Some(vtxns) = proposal.validator_txns() {
             for vtxn in vtxns {
-<<<<<<< HEAD
-                if !self.features.is_reconfigure_with_dkg_enabled() && vtxn.is_dkg() {
-                    counters::UNEXPECTED_DKG_VTXN_COUNT.inc();
-                    bail!("DKG vtxn unexpected while the feature is disabled.");
-                }
-                // todo: add checks for each future vtxn topic
-=======
                 ensure!(
                     is_vtxn_expected(&self.features, vtxn),
                     "unexpected validator txn: {:?}",
                     vtxn.topic()
                 );
->>>>>>> 0f46f191
             }
         }
 
