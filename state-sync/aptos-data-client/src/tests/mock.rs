--- conflicted
+++ resolved
@@ -50,19 +50,13 @@
 
 /// A simple mock network for testing the data client
 pub struct MockNetwork {
-<<<<<<< HEAD
-    // peer_mgr_reqs_rxs:
-    //     HashMap<NetworkId, aptos_channel::Receiver<(PeerId, ProtocolId), PeerManagerRequest>>,
-    peer_senders: Arc<OutboundPeerConnections>,
-    peer_receivers: HashMap<PeerNetworkId, tokio::sync::mpsc::Receiver<NetworkMessage>>,
-    peers_and_metadata: Arc<PeersAndMetadata>,
-=======
     base_config: BaseConfig,                   // The base config of the node
     networks: Vec<NetworkId>,                  // The networks that the node is connected to
     peers_and_metadata: Arc<PeersAndMetadata>, // The peers and metadata struct
-    peer_mgr_reqs_rxs:
-        HashMap<NetworkId, aptos_channel::Receiver<(PeerId, ProtocolId), PeerManagerRequest>>, // The peer manager request receivers
->>>>>>> d94a33a9
+    // peer_mgr_reqs_rxs:
+    //     HashMap<NetworkId, aptos_channel::Receiver<(PeerId, ProtocolId), PeerManagerRequest>>, // The peer manager request receivers
+    peer_senders: Arc<OutboundPeerConnections>,
+    peer_receivers: HashMap<PeerNetworkId, tokio::sync::mpsc::Receiver<NetworkMessage>>,
 }
 
 impl MockNetwork {
