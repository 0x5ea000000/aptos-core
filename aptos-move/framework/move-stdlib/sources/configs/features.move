/// Defines feature flags for Aptos. Those are used in Aptos specific implementations of features in
/// the Move stdlib, the Aptos stdlib, and the Aptos framework.
///
/// ============================================================================================
/// Feature Flag Definitions
///
/// Each feature flag should come with documentation which justifies the need of the flag.
/// Introduction of a new feature flag requires approval of framework owners. Be frugal when
/// introducing new feature flags, as too many can make it hard to understand the code.
///
/// Each feature flag should come with a specification of a lifetime:
///
/// - a *transient* feature flag is only needed until a related code rollout has happened. This
///   is typically associated with the introduction of new native Move functions, and is only used
///   from Move code. The owner of this feature is obliged to remove it once this can be done.
///
/// - a *permanent* feature flag is required to stay around forever. Typically, those flags guard
///   behavior in native code, and the behavior with or without the feature need to be preserved
///   for playback.
///
/// Note that removing a feature flag still requires the function which tests for the feature
/// (like `code_dependency_check_enabled` below) to stay around for compatibility reasons, as it
/// is a public function. However, once the feature flag is disabled, those functions can constantly
/// return true.
module std::features {
    use std::error;
    use std::signer;
    use std::vector;

    const EINVALID_FEATURE: u64 = 1;

    // --------------------------------------------------------------------------------------------
    // Code Publishing

    /// Whether validation of package dependencies is enabled, and the related native function is
    /// available. This is needed because of introduction of a new native function.
    /// Lifetime: transient
    const CODE_DEPENDENCY_CHECK: u64 = 1;

    public fun code_dependency_check_enabled(): bool acquires Features {
        is_enabled(CODE_DEPENDENCY_CHECK)
    }

    /// Whether during upgrade compatibility checking, friend functions should be treated similar like
    /// private functions.
    /// Lifetime: permanent
    const TREAT_FRIEND_AS_PRIVATE: u64 = 2;

    public fun treat_friend_as_private(): bool acquires Features {
        is_enabled(TREAT_FRIEND_AS_PRIVATE)
    }

    /// Whether the new SHA2-512, SHA3-512 and RIPEMD-160 hash function natives are enabled.
    /// This is needed because of the introduction of new native functions.
    /// Lifetime: transient
    const SHA_512_AND_RIPEMD_160_NATIVES: u64 = 3;
    public fun get_sha_512_and_ripemd_160_feature(): u64 { SHA_512_AND_RIPEMD_160_NATIVES }
    public fun sha_512_and_ripemd_160_enabled(): bool acquires Features {
        is_enabled(SHA_512_AND_RIPEMD_160_NATIVES)
    }

    /// Whether the new `aptos_stdlib::type_info::chain_id()` native for fetching the chain ID is enabled.
    /// This is needed because of the introduction of a new native function.
    /// Lifetime: transient
    const APTOS_STD_CHAIN_ID_NATIVES: u64 = 4;
    public fun get_aptos_stdlib_chain_id_feature(): u64 { APTOS_STD_CHAIN_ID_NATIVES }
    public fun aptos_stdlib_chain_id_enabled(): bool acquires Features {
        is_enabled(APTOS_STD_CHAIN_ID_NATIVES)
    }

    /// Whether to allow the use of binary format version v6.
    /// Lifetime: transient
    const VM_BINARY_FORMAT_V6: u64 = 5;
    public fun get_vm_binary_format_v6(): u64 { VM_BINARY_FORMAT_V6 }
    public fun allow_vm_binary_format_v6(): bool acquires Features {
        is_enabled(VM_BINARY_FORMAT_V6)
    }

    /// Whether gas fees are collected and distributed to the block proposers.
    /// Lifetime: transient
    const COLLECT_AND_DISTRIBUTE_GAS_FEES: u64 = 6;
    public fun get_collect_and_distribute_gas_fees_feature(): u64 { COLLECT_AND_DISTRIBUTE_GAS_FEES }
    public fun collect_and_distribute_gas_fees(): bool acquires Features {
        is_enabled(COLLECT_AND_DISTRIBUTE_GAS_FEES)
    }

    /// Whether the new `aptos_stdlib::multi_ed25519::public_key_validate_internal_v2()` native is enabled.
    /// This is needed because of the introduction of a new native function.
    /// Lifetime: transient
    const MULTI_ED25519_PK_VALIDATE_V2_NATIVES: u64 = 7;
    public fun multi_ed25519_pk_validate_v2_feature(): u64 { MULTI_ED25519_PK_VALIDATE_V2_NATIVES }
    public fun multi_ed25519_pk_validate_v2_enabled(): bool acquires Features {
        is_enabled(MULTI_ED25519_PK_VALIDATE_V2_NATIVES)
    }

    /// Whether the new BLAKE2B-256 hash function native is enabled.
    /// This is needed because of the introduction of new native function(s).
    /// Lifetime: transient
    const BLAKE2B_256_NATIVE: u64 = 8;
    public fun get_blake2b_256_feature(): u64 { BLAKE2B_256_NATIVE }
    public fun blake2b_256_enabled(): bool acquires Features {
        is_enabled(BLAKE2B_256_NATIVE)
    }

    /// Whether resource groups are enabled.
    /// This is needed because of new attributes for structs and a change in storage representation.
    const RESOURCE_GROUPS: u64 = 9;
    public fun get_resource_groups_feature(): u64 { RESOURCE_GROUPS }
    public fun resource_groups_enabled(): bool acquires Features {
        is_enabled(RESOURCE_GROUPS)
    }

    /// Whether multisig accounts (different from accounts with multi-ed25519 auth keys) are enabled.
    const MULTISIG_ACCOUNTS: u64 = 10;
    public fun get_multisig_accounts_feature(): u64 { MULTISIG_ACCOUNTS }
    public fun multisig_accounts_enabled(): bool acquires Features {
        is_enabled(MULTISIG_ACCOUNTS)
    }

    /// Whether delegation pools are enabled.
    /// Lifetime: transient
    const DELEGATION_POOLS: u64 = 11;
    public fun get_delegation_pools_feature(): u64 { DELEGATION_POOLS }
    public fun delegation_pools_enabled(): bool acquires Features {
        is_enabled(DELEGATION_POOLS)
    }

    /// Whether generic algebra basic operation support in `crypto_algebra.move` are enabled.
    ///
    /// Lifetime: transient
    const CRYPTOGRAPHY_ALGEBRA_NATIVES: u64 = 12;

    public fun get_cryptography_algebra_natives_feature(): u64 { CRYPTOGRAPHY_ALGEBRA_NATIVES }

    public fun cryptography_algebra_enabled(): bool acquires Features {
        is_enabled(CRYPTOGRAPHY_ALGEBRA_NATIVES)
    }

    /// Whether the generic algebra implementation for BLS12381 operations are enabled.
    ///
    /// Lifetime: transient
    const BLS12_381_STRUCTURES: u64 = 13;

    public fun get_bls12_381_strutures_feature(): u64 { BLS12_381_STRUCTURES }

    public fun bls12_381_structures_enabled(): bool acquires Features {
        is_enabled(BLS12_381_STRUCTURES)
    }


    /// Whether native_public_key_validate aborts when a public key of the wrong length is given
    /// Lifetime: ephemeral
    const ED25519_PUBKEY_VALIDATE_RETURN_FALSE_WRONG_LENGTH: u64 = 14;

    /// Whether struct constructors are enabled
    ///
    /// Lifetime: transient
    const STRUCT_CONSTRUCTORS: u64 = 15;

    /// Whether reward rate decreases periodically.
    /// Lifetime: transient
    const PERIODICAL_REWARD_RATE_DECREASE: u64 = 16;

    public fun get_periodical_reward_rate_decrease_feature(): u64 { PERIODICAL_REWARD_RATE_DECREASE }

    public fun periodical_reward_rate_decrease_enabled(): bool acquires Features {
        is_enabled(PERIODICAL_REWARD_RATE_DECREASE)
    }

    /// Whether enable paritial governance voting on aptos_governance.
    /// Lifetime: transient
    const PARTIAL_GOVERNANCE_VOTING: u64 = 17;

    public fun get_partial_governance_voting(): u64 { PARTIAL_GOVERNANCE_VOTING }

    public fun partial_governance_voting_enabled(): bool acquires Features {
        is_enabled(PARTIAL_GOVERNANCE_VOTING)
    }

    /// Charge invariant violation error.
    /// Lifetime: transient
    const CHARGE_INVARIANT_VIOLATION: u64 = 20;

    /// Whether enable paritial governance voting on delegation_pool.
    /// Lifetime: transient
    const DELEGATION_POOL_PARTIAL_GOVERNANCE_VOTING: u64 = 21;

    public fun get_delegation_pool_partial_governance_voting(): u64 { DELEGATION_POOL_PARTIAL_GOVERNANCE_VOTING }

    public fun delegation_pool_partial_governance_voting_enabled(): bool acquires Features {
        is_enabled(DELEGATION_POOL_PARTIAL_GOVERNANCE_VOTING)
    }

    /// Whether alternate gas payer is supported
    /// Lifetime: transient
    const FEE_PAYER_ENABLED: u64 = 22;

    public fun fee_payer_enabled(): bool acquires Features {
        is_enabled(FEE_PAYER_ENABLED)
    }

    /// Whether enable MOVE functions to call create_auid method to create AUIDs.
    /// Lifetime: transient
    const APTOS_UNIQUE_IDENTIFIERS: u64 = 23;

    public fun get_auids(): u64 { APTOS_UNIQUE_IDENTIFIERS }

    public fun auids_enabled(): bool acquires Features {
        is_enabled(APTOS_UNIQUE_IDENTIFIERS)
    }

    /// Whether the Bulletproofs zero-knowledge range proof module is enabled, and the related native function is
    /// available. This is needed because of the introduction of a new native function.
    /// Lifetime: transient
    const BULLETPROOFS_NATIVES: u64 = 24;
    public fun get_bulletproofs_feature(): u64 { BULLETPROOFS_NATIVES }

    public fun bulletproofs_enabled(): bool acquires Features {
        is_enabled(BULLETPROOFS_NATIVES)
    }

    /// Fix the native formatter for signer.
    /// Lifetime: transient
    const SIGNER_NATIVE_FORMAT_FIX: u64 = 25;

    public fun get_signer_native_format_fix_feature(): u64 { SIGNER_NATIVE_FORMAT_FIX }

    public fun signer_native_format_fix_enabled(): bool acquires Features {
        is_enabled(SIGNER_NATIVE_FORMAT_FIX)
    }

    /// Whether emit function in `event.move` are enabled for module events.
    ///
    /// Lifetime: transient
    const MODULE_EVENT: u64 = 26;

    public fun get_module_event_feature(): u64 { MODULE_EVENT }

    public fun module_event_enabled(): bool acquires Features {
        is_enabled(MODULE_EVENT)
    }

    /// Whether the fix for a counting bug in the script path of the signature checker pass is enabled.
    /// Lifetime: transient
    const SIGNATURE_CHECKER_V2_SCRIPT_FIX: u64 = 29;

    /// Whether the Aggregator V2 API feature is enabled.
    /// Once enabled, the functions from aggregator_v2.move will be available for use.
    /// Lifetime: transient
    const AGGREGATOR_V2_API: u64 = 30;

    public fun get_aggregator_v2_api_feature(): u64 { AGGREGATOR_V2_API }

    public fun aggregator_v2_api_enabled(): bool acquires Features {
        is_enabled(AGGREGATOR_V2_API)
    }

    #[deprecated]
    public fun get_aggregator_snapshots_feature(): u64 {
        abort error::invalid_argument(EINVALID_FEATURE)
    }

    #[deprecated]
    public fun aggregator_snapshots_enabled(): bool {
        abort error::invalid_argument(EINVALID_FEATURE)
    }

    const SAFER_RESOURCE_GROUPS: u64 = 31;

    const SAFER_METADATA: u64 = 32;

    const SINGLE_SENDER_AUTHENTICATOR: u64 = 33;

    /// Whether the automatic creation of accounts is enabled for sponsored transactions.
    /// Lifetime: transient
    const SPONSORED_AUTOMATIC_ACCOUNT_CREATION: u64 = 34;

    public fun get_sponsored_automatic_account_creation(): u64 { SPONSORED_AUTOMATIC_ACCOUNT_CREATION }

    public fun sponsored_automatic_account_creation_enabled(): bool acquires Features {
        is_enabled(SPONSORED_AUTOMATIC_ACCOUNT_CREATION)
    }

    const FEE_PAYER_ACCOUNT_OPTIONAL: u64 = 35;

    /// Whether the Aggregator V2 delayed fields feature is enabled.
    /// Once enabled, Aggregator V2 functions become parallel.
    /// Lifetime: transient
    const AGGREGATOR_V2_DELAYED_FIELDS: u64 = 36;

    /// Whether enable TokenV2 collection creation and Fungible Asset creation
    /// to create higher throughput concurrent variants.
    /// Lifetime: transient
    const CONCURRENT_TOKEN_V2: u64 = 37;

    public fun get_concurrent_token_v2_feature(): u64 { CONCURRENT_TOKEN_V2 }

    public fun concurrent_token_v2_enabled(): bool acquires Features {
        // concurrent token v2 cannot be used if aggregator v2 api is not enabled.
        is_enabled(CONCURRENT_TOKEN_V2) && aggregator_v2_api_enabled()
    }

    #[deprecated]
    public fun get_concurrent_assets_feature(): u64 {
        abort error::invalid_argument(EINVALID_FEATURE)
    }

    #[deprecated]
    public fun concurrent_assets_enabled(): bool {
        abort error::invalid_argument(EINVALID_FEATURE)
    }

    const LIMIT_MAX_IDENTIFIER_LENGTH: u64 = 38;

    /// Whether allow changing beneficiaries for operators.
    /// Lifetime: transient
    const OPERATOR_BENEFICIARY_CHANGE: u64 = 39;

    public fun get_operator_beneficiary_change_feature(): u64 { OPERATOR_BENEFICIARY_CHANGE }

    public fun operator_beneficiary_change_enabled(): bool acquires Features {
        is_enabled(OPERATOR_BENEFICIARY_CHANGE)
    }

    const VM_BINARY_FORMAT_V7: u64 = 40;

    const RESOURCE_GROUPS_CHARGE_AS_SIZE_SUM: u64 = 41;

    /// Whether the operator commission rate change in delegation pool is enabled.
    /// Lifetime: transient
    const COMMISSION_CHANGE_DELEGATION_POOL: u64 = 42;

    public fun get_commission_change_delegation_pool_feature(): u64 { COMMISSION_CHANGE_DELEGATION_POOL }

    public fun commission_change_delegation_pool_enabled(): bool acquires Features {
        is_enabled(COMMISSION_CHANGE_DELEGATION_POOL)
    }

    /// Whether the generic algebra implementation for BN254 operations are enabled.
    ///
    /// Lifetime: transient
    const BN254_STRUCTURES: u64 = 43;

    public fun get_bn254_strutures_feature(): u64 { BN254_STRUCTURES }

    public fun bn254_structures_enabled(): bool acquires Features {
        is_enabled(BN254_STRUCTURES)
    }

<<<<<<< HEAD
    /// The on-chain randomness feature.
    ///
    /// Lifetime: transient
    const RECONFIGURE_WITH_DKG: u64 = 45;
    public fun get_reconfigure_with_dkg_feature(): u64 { RECONFIGURE_WITH_DKG }
    public fun reconfigure_with_dkg_enabled(): bool acquires Features {
        is_enabled(RECONFIGURE_WITH_DKG)
=======
    /// Whether the zkID feature is enabled, possibly with the ZK-less verification mode.
    ///
    /// Lifetime: transient
    const ZK_ID_SIGNATURES: u64 = 46;

    public fun get_zkid_feature(): u64 { ZK_ID_SIGNATURES }

    public fun zkid_feature_enabled(): bool acquires Features {
        is_enabled(ZK_ID_SIGNATURES)
    }

    /// Whether the ZK-less mode of the zkID feature is enabled.
    ///
    /// Lifetime: transient
    const ZK_ID_ZKLESS_SIGNATURE: u64 = 47;

    public fun get_zkid_zkless_feature(): u64 { ZK_ID_ZKLESS_SIGNATURE }

    public fun zkid_zkless_feature_enabled(): bool acquires Features {
        is_enabled(ZK_ID_ZKLESS_SIGNATURE)
    }

    /// The JWK consensus feature.
    ///
    /// Lifetime: permanent
    const JWK_CONSENSUS: u64 = 49;

    public fun get_jwk_consensus_feature(): u64 { JWK_CONSENSUS }

    public fun jwk_consensus_enabled(): bool acquires Features {
        is_enabled(JWK_CONSENSUS)
    }

    /// Whether enable Fungible Asset creation
    /// to create higher throughput concurrent variants.
    /// Lifetime: transient
    const CONCURRENT_FUNGIBLE_ASSETS: u64 = 49;

    public fun get_concurrent_fungible_assets_feature(): u64 { CONCURRENT_FUNGIBLE_ASSETS }

    public fun concurrent_fungible_assets_enabled(): bool acquires Features {
        // concurrent fungible assets cannot be used if aggregator v2 api is not enabled.
        is_enabled(CONCURRENT_FUNGIBLE_ASSETS) && aggregator_v2_api_enabled()
>>>>>>> 0f46f191
    }

    // ============================================================================================
    // Feature Flag Implementation

    /// The provided signer has not a framework address.
    const EFRAMEWORK_SIGNER_NEEDED: u64 = 1;

    /// The enabled features, represented by a bitset stored on chain.
    struct Features has key {
        features: vector<u8>,
    }

    /// This resource holds the feature vec updates received in the current epoch.
    /// On epoch change, the updates take effect and this buffer is cleared.
    struct PendingFeatures has key {
        features: vector<u8>,
    }

    /// Function to enable and disable features. Can only be called by a signer of @std.
    public fun change_feature_flags(framework: &signer, enable: vector<u64>, disable: vector<u64>)
    acquires Features {
        assert!(signer::address_of(framework) == @std, error::permission_denied(EFRAMEWORK_SIGNER_NEEDED));
        if (!exists<Features>(@std)) {
            move_to<Features>(framework, Features { features: vector[] })
        };
        let features = &mut borrow_global_mut<Features>(@std).features;
        vector::for_each_ref(&enable, |feature| {
            set(features, *feature, true);
        });
        vector::for_each_ref(&disable, |feature| {
            set(features, *feature, false);
        });
    }

    /// Enable and disable features *for the next epoch*.
    ///
    /// NOTE: when it takes effects depend on feature `RECONFIGURE_WITH_DKG`.
    /// See `aptos_framework::aptos_governance::reconfigure()` for more details.
    ///
    /// Can only be called by a signer of @std.
    public fun change_feature_flags_for_next_epoch(framework: &signer, enable: vector<u64>, disable: vector<u64>) acquires PendingFeatures, Features {
        assert!(signer::address_of(framework) == @std, error::permission_denied(EFRAMEWORK_SIGNER_NEEDED));

        // Figure out the baseline feature vec that the diff will be applied to.
        let new_feature_vec = if (exists<PendingFeatures>(@std)) {
            // If there is a buffered feature vec, use it as the baseline.
            let PendingFeatures { features } = move_from<PendingFeatures>(@std);
            features
        } else if (exists<Features>(@std)) {
            // Otherwise, use the currently effective feature flag vec as the baseline, if it exists.
            borrow_global<Features>(@std).features
        } else {
            // Otherwise, use an empty feature vec.
            vector[]
        };

        // Apply the diff and save it to the buffer.
        apply_diff(&mut new_feature_vec, enable, disable);
        move_to(framework, PendingFeatures { features: new_feature_vec });
    }

    /// Apply all the pending feature flag changes. Should only be used at the end of a reconfiguration with DKG.
    ///
    /// While the scope is public, it can only be usd in system transactions like `block_prologue` and governance proposals,
    /// who have permission to set the flag that's checked in `extract()`.
    public fun on_new_epoch(vm_or_framework: &signer) acquires Features, PendingFeatures {
        ensure_vm_or_framework_signer(vm_or_framework);
        if (exists<PendingFeatures>(@std)) {
            let PendingFeatures { features } = move_from<PendingFeatures>(@std);
            borrow_global_mut<Features>(@std).features = features;
        }
    }

    #[view]
    /// Check whether the feature is enabled.
    public fun is_enabled(feature: u64): bool acquires Features {
        exists<Features>(@std) &&
            contains(&borrow_global<Features>(@std).features, feature)
    }

    /// Helper to include or exclude a feature flag.
    fun set(features: &mut vector<u8>, feature: u64, include: bool) {
        let byte_index = feature / 8;
        let bit_mask = 1 << ((feature % 8) as u8);
        while (vector::length(features) <= byte_index) {
            vector::push_back(features, 0)
        };
        let entry = vector::borrow_mut(features, byte_index);
        if (include)
            *entry = *entry | bit_mask
        else
            *entry = *entry & (0xff ^ bit_mask)
    }

    /// Helper to check whether a feature flag is enabled.
    fun contains(features: &vector<u8>, feature: u64): bool {
        let byte_index = feature / 8;
        let bit_mask = 1 << ((feature % 8) as u8);
        byte_index < vector::length(features) && (*vector::borrow(features, byte_index) & bit_mask) != 0
    }

    fun apply_diff(features: &mut vector<u8>, enable: vector<u64>, disable: vector<u64>) {
        vector::for_each(enable, |feature| {
            set(features, feature, true);
        });
        vector::for_each(disable, |feature| {
            set(features, feature, false);
        });
    }

    fun ensure_vm_or_framework_signer(account: &signer) {
        let addr = signer::address_of(account);
        assert!(addr == @std || addr == @vm, error::permission_denied(EFRAMEWORK_SIGNER_NEEDED));
    }

    #[test]
    fun test_feature_sets() {
        let features = vector[];
        set(&mut features, 1, true);
        set(&mut features, 5, true);
        set(&mut features, 17, true);
        set(&mut features, 23, true);
        assert!(contains(&features, 1), 0);
        assert!(contains(&features, 5), 1);
        assert!(contains(&features, 17), 2);
        assert!(contains(&features, 23), 3);
        set(&mut features, 5, false);
        set(&mut features, 17, false);
        assert!(contains(&features, 1), 0);
        assert!(!contains(&features, 5), 1);
        assert!(!contains(&features, 17), 2);
        assert!(contains(&features, 23), 3);
    }

    #[test(fx = @std)]
    fun test_change_feature_txn(fx: signer) acquires Features {
        change_feature_flags(&fx, vector[1, 9, 23], vector[]);
        assert!(is_enabled(1), 1);
        assert!(is_enabled(9), 2);
        assert!(is_enabled(23), 3);
        change_feature_flags(&fx, vector[17], vector[9]);
        assert!(is_enabled(1), 1);
        assert!(!is_enabled(9), 2);
        assert!(is_enabled(17), 3);
        assert!(is_enabled(23), 4);
    }
}<|MERGE_RESOLUTION|>--- conflicted
+++ resolved
@@ -347,7 +347,51 @@
         is_enabled(BN254_STRUCTURES)
     }
 
-<<<<<<< HEAD
+    /// Whether the zkID feature is enabled, possibly with the ZK-less verification mode.
+    ///
+    /// Lifetime: transient
+    const ZK_ID_SIGNATURES: u64 = 46;
+
+    public fun get_zkid_feature(): u64 { ZK_ID_SIGNATURES }
+
+    public fun zkid_feature_enabled(): bool acquires Features {
+        is_enabled(ZK_ID_SIGNATURES)
+    }
+
+    /// Whether the ZK-less mode of the zkID feature is enabled.
+    ///
+    /// Lifetime: transient
+    const ZK_ID_ZKLESS_SIGNATURE: u64 = 47;
+
+    public fun get_zkid_zkless_feature(): u64 { ZK_ID_ZKLESS_SIGNATURE }
+
+    public fun zkid_zkless_feature_enabled(): bool acquires Features {
+        is_enabled(ZK_ID_ZKLESS_SIGNATURE)
+    }
+
+    /// The JWK consensus feature.
+    ///
+    /// Lifetime: permanent
+    const JWK_CONSENSUS: u64 = 49;
+
+    public fun get_jwk_consensus_feature(): u64 { JWK_CONSENSUS }
+
+    public fun jwk_consensus_enabled(): bool acquires Features {
+        is_enabled(JWK_CONSENSUS)
+    }
+
+    /// Whether enable Fungible Asset creation
+    /// to create higher throughput concurrent variants.
+    /// Lifetime: transient
+    const CONCURRENT_FUNGIBLE_ASSETS: u64 = 49;
+
+    public fun get_concurrent_fungible_assets_feature(): u64 { CONCURRENT_FUNGIBLE_ASSETS }
+
+    public fun concurrent_fungible_assets_enabled(): bool acquires Features {
+        // concurrent fungible assets cannot be used if aggregator v2 api is not enabled.
+        is_enabled(CONCURRENT_FUNGIBLE_ASSETS) && aggregator_v2_api_enabled()
+    }
+
     /// The on-chain randomness feature.
     ///
     /// Lifetime: transient
@@ -355,51 +399,6 @@
     public fun get_reconfigure_with_dkg_feature(): u64 { RECONFIGURE_WITH_DKG }
     public fun reconfigure_with_dkg_enabled(): bool acquires Features {
         is_enabled(RECONFIGURE_WITH_DKG)
-=======
-    /// Whether the zkID feature is enabled, possibly with the ZK-less verification mode.
-    ///
-    /// Lifetime: transient
-    const ZK_ID_SIGNATURES: u64 = 46;
-
-    public fun get_zkid_feature(): u64 { ZK_ID_SIGNATURES }
-
-    public fun zkid_feature_enabled(): bool acquires Features {
-        is_enabled(ZK_ID_SIGNATURES)
-    }
-
-    /// Whether the ZK-less mode of the zkID feature is enabled.
-    ///
-    /// Lifetime: transient
-    const ZK_ID_ZKLESS_SIGNATURE: u64 = 47;
-
-    public fun get_zkid_zkless_feature(): u64 { ZK_ID_ZKLESS_SIGNATURE }
-
-    public fun zkid_zkless_feature_enabled(): bool acquires Features {
-        is_enabled(ZK_ID_ZKLESS_SIGNATURE)
-    }
-
-    /// The JWK consensus feature.
-    ///
-    /// Lifetime: permanent
-    const JWK_CONSENSUS: u64 = 49;
-
-    public fun get_jwk_consensus_feature(): u64 { JWK_CONSENSUS }
-
-    public fun jwk_consensus_enabled(): bool acquires Features {
-        is_enabled(JWK_CONSENSUS)
-    }
-
-    /// Whether enable Fungible Asset creation
-    /// to create higher throughput concurrent variants.
-    /// Lifetime: transient
-    const CONCURRENT_FUNGIBLE_ASSETS: u64 = 49;
-
-    public fun get_concurrent_fungible_assets_feature(): u64 { CONCURRENT_FUNGIBLE_ASSETS }
-
-    public fun concurrent_fungible_assets_enabled(): bool acquires Features {
-        // concurrent fungible assets cannot be used if aggregator v2 api is not enabled.
-        is_enabled(CONCURRENT_FUNGIBLE_ASSETS) && aggregator_v2_api_enabled()
->>>>>>> 0f46f191
     }
 
     // ============================================================================================
