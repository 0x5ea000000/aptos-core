--- conflicted
+++ resolved
@@ -167,7 +167,6 @@
     /// Lifetime: transient
     const STRUCT_CONSTRUCTORS: u64 = 15;
 
-<<<<<<< HEAD
     /// Whether the Bulletproofs zero-knowledge range proof module is enabled, and the related native function is
     /// available. This is needed because of the introduction of a new native function.
     /// Lifetime: transient
@@ -177,7 +176,8 @@
 
     public fun bulletproofs_enabled(): bool acquires Features {
         is_enabled(BULLETPROOFS_NATIVES)
-=======
+    }
+
     /// Whether reward rate decreases periodically.
     /// Lifetime: transient
     const PERIODICAL_REWARD_RATE_DECREASE: u64 = 16;
@@ -192,7 +192,6 @@
     public fun get_partial_governance_voting(): u64 { PARTIAL_GOVERNANCE_VOTING }
     public fun partial_governance_voting_enabled(): bool acquires Features {
         is_enabled(PARTIAL_GOVERNANCE_VOTING)
->>>>>>> ee91bf1d
     }
 
     // ============================================================================================
