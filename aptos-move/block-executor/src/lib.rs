// Copyright © Aptos Foundation
// Parts of the project are originally copyright © Meta Platforms, Inc.
// SPDX-License-Identifier: Apache-2.0

/**
The high level parallel execution logic is implemented in 'executor.rs'. The
input of parallel executor is a block of transactions, containing a sequence
of n transactions tx_1, tx_2, ..., tx_n (this defines the preset serialization
order tx_1< tx_2< ...<tx_n).

Each transaction might be executed several times and we refer to the i-th
execution as incarnation i of a transaction. We say that an incarnation is
aborted when the system decides that a subsequent re-execution with an incremented
incarnation number is needed. A version is a pair of a transaction index and
an incarnation number. To support reads and writes by transactions that may
execute concurrently, parallel execution maintains an in-memory multi-version
data structure that separately stores for each memory location the latest value
written per transaction, along with the associated transaction version.
This data structure is implemented in: '../../mvhashmap/src/lib.rs'.
When transaction tx reads a memory location, it obtains from the multi-version
data-structure the value written to this location by the highest transaction
that appears before tx in the preset serialization order, along with the
associated version. For example, transaction tx_5 can read a value written
by transaction tx_3 even if transaction tx_6 has written to same location.
If no smaller transaction has written to a location, then the read
(e.g. all reads by tx_1) is resolved from storage based on the state before
the block execution.

For each incarnation, parallel execution maintains a write-set and a read-set
in 'txn_last_input_output.rs'. The read-set contains the memory locations that
are read during the incarnation, and the corresponding versions. The write-set
describes the updates made by the incarnation as (memory location, value) pairs.
The write-set of the incarnation is applied to shared memory (the multi-version
data-structure) at the end of execution. After an incarnation executes it needs
to pass validation. The validation re-reads the read-set and compares the
observed versions. Intuitively, a successful validation implies that writes
applied by the incarnation are still up-to-date, while a failed validation implies
that the incarnation has to be aborted. For instance, if the transaction was
speculatively executed and read value x=2, but later validation observes x=3,
the results of the transaction execution are no longer applicable and must
be discarded, while the transaction is marked for re-execution.

When an incarnation is aborted due to a validation failure, the entries in the
multi-version data-structure corresponding to its write-set are replaced with
a special ESTIMATE marker. This signifies that the next incarnation is estimated
to write to the same memory location, and is utilized for detecting potential
dependencies. In particular, an incarnation of transaction tx_j stops and waits
on a condition variable whenever it reads a value marked as an ESTIMATE that was
written by a lower transaction tx_k. When the execution of tx_k finishes, it
signals the condition variable and the execution of tx_j continues. This way,
tx_k does not read a value that is likely to cause an abort in the future due to a
validation failure, which would happen if the next incarnation of tx_k would
indeed write to the same location (the ESTIMATE markers that are not overwritten
are removed by the next incarnation).

The parallel executor relies on a collaborative scheduler in 'scheduler.rs',
which coordinates the validation and execution tasks among threads. Since the
preset serialization order dictates that the transactions must be committed in
order, a successful validation of an incarnation does not guarantee that it can
be committed. This is because an abort and re-execution of an earlier transaction
in the block might invalidate the incarnation read-set and necessitate
re-execution. Thus, when a transaction aborts, all higher transactions are
scheduled for re-validation. The same incarnation may be validated multiple times
and by different threads, potentially in parallel, but parallel execution ensures
that only the first abort per version is successful (the rest are ignored).
Since transactions must be committed in order, the scheduler prioritizes tasks
(validation and execution) associated with lower-indexed transactions.
Abstractly, the collaborative scheduler tracks an ordered set (priority queue w.o.
duplicates) V of pending validation tasks and an ordered set E of pending
execution tasks. Initially, V is empty and E contains execution tasks for
the initial incarnation of all transactions in the block. A transaction tx not
in E is either currently being executed or (its last incarnation) has completed.

Each thread repeats the following (loop in 'executor.rs'):
- Check done: if V and E are empty and no other thread is performing a task,
then return.
- Find next task: Perform the task with the smallest transaction index tx in V
and E:
  1. Execution task: Execute the next incarnation of tx. If a value marked as
     ESTIMATE is read, abort execution and add tx back to E. Otherwise:
     (a) If there is a write to a memory location to which the previous finished
         incarnation of tx has not written, create validation tasks for all
         transactions >= tx that are not currently in E or being executed and
         add them to V.
     (b) Otherwise, create a validation task only for tx and add it to V.
  2. Validation task: Validate the last incarnation of tx. If validation
     succeeds, continue. Otherwise, abort:
     (a) Mark every value (in the multi-versioned data-structure) written by
         the incarnation (that failed validation) as an ESTIMATE.
     (b) Create validation tasks for all transactions > tx that are not
         currently in E or being executed and add them to V.
     (c) Create an execution task for transaction tx with an incremented
         incarnation number, and add it to E.
When a transaction tx_k reads an ESTIMATE marker written by tx_j (with j < k),
we say that tx_k encounters a dependency (we treat tx_k as tx_j's dependency
because its read depends on a value that tx_j is estimated to write).
In the above description a transaction is added back to E immediately upon
encountering a dependency. However, we implement a slightly more involved
mechanism. Transaction tx_k is first recorded separately as a dependency of
tx_j, and only added back to E when the next incarnation of tx_j completes
(i.e. when the dependency is resolved).

In 'scheduler.rs', the ordered sets, V and E, are each implemented via a
single atomic counter coupled with a mechanism to track the status of
transactions, i.e. whether a given transaction is ready for validation or
execution, respectively. To pick a task, threads increment the smaller of these
counters until they find a task that is ready to be performed. To add a
(validation or execution) task for transaction tx, the thread updates the
status and reduces the corresponding counter to tx (if it had a larger value).
As an optimization in cases 1(b) and 2(c), instead of reducing the counter
value, the new task is returned back to the caller.

An incarnation of transaction might write to a memory location that was
previously read by an incarnation of a higher transaction according to the preset
serialization order. This is why in 1(a), when an incarnation finishes, new
validation tasks are created for higher transactions. Importantly, validation
tasks are scheduled optimistically, e.g. it is possible to concurrently validate
the latest incarnations of transactions tx_j, tx_{j+1}, tx_{j+2} and tx_{j+4}.
Suppose transactions tx_j, tx_{j+1} and tx_{j+4} are successfully validated,
while the validation of tx_{j+2} fails. When threads are available, parallel
execution capitalizes by performing these validations in parallel, allowing it
to detect the validation failure of tx_{j+2} faster in the above example
(at the expense of a validation of tx_{j+4} that needs to be redone).
Identifying validation failures and aborting incarnations as soon as possible
is crucial for the system performance, as any incarnation that reads values
written by a incarnation that aborts also needs to be aborted, forming a
cascade of aborts.

When an incarnation writes only to a subset of memory locations written by
the previously completed incarnation of the same transaction, i.e. case 1(b),
parallel execution schedules validation just for the incarnation itself.
This is sufficient because of 2(a), as the whole write-set of the previous
incarnation is marked as estimates during the abort. The abort then leads to
optimistically creating validation tasks for higher transactions in 2(b),
and threads that perform these tasks can already detect validation failures
due to the ESTIMATE markers on memory locations, instead of waiting for a
subsequent incarnation to finish.
**/
pub mod counters;
pub mod errors;
pub mod executor;
#[cfg(any(test, feature = "fuzzing"))]
pub mod proptest_types;
mod scheduler;
pub mod task;
<<<<<<< HEAD
pub mod txn_commit_listener;
=======
pub mod txn_commit_hook;
>>>>>>> 963762e3
pub mod txn_last_input_output;
#[cfg(test)]
mod unit_tests;
pub mod view;<|MERGE_RESOLUTION|>--- conflicted
+++ resolved
@@ -143,11 +143,7 @@
 pub mod proptest_types;
 mod scheduler;
 pub mod task;
-<<<<<<< HEAD
-pub mod txn_commit_listener;
-=======
 pub mod txn_commit_hook;
->>>>>>> 963762e3
 pub mod txn_last_input_output;
 #[cfg(test)]
 mod unit_tests;
