// Copyright © Aptos Foundation
// Parts of the project are originally copyright © Meta Platforms, Inc.
// SPDX-License-Identifier: Apache-2.0

use crate::{
    errors::Error,
    executor::BlockExecutor,
    proptest_types::{
        baseline::BaselineOutput,
        types::{
            DeltaDataView, EmptyDataView, KeyType, MockEvent, MockOutput, MockTask,
            MockTransaction, TransactionGen, TransactionGenParams, ValueType, MAX_GAS_PER_TXN,
        },
    },
    txn_commit_hook::NoOpTransactionCommitHook,
};
use aptos_types::{contract_event::ReadWriteEvent, executable::ExecutableTestType};
use claims::assert_ok;
use num_cpus;
use proptest::{
    collection::vec,
    prelude::*,
    sample::Index,
    strategy::{Strategy, ValueTree},
    test_runner::TestRunner,
};
use rand::Rng;
use std::{cmp::max, fmt::Debug, hash::Hash, marker::PhantomData, sync::Arc};

fn run_transactions<K, V, E>(
    key_universe: &[K],
    transaction_gens: Vec<TransactionGen<V>>,
    abort_transactions: Vec<Index>,
    skip_rest_transactions: Vec<Index>,
    num_repeat: usize,
    module_access: (bool, bool),
    maybe_block_gas_limit: Option<u64>,
) where
    K: Hash + Clone + Debug + Eq + Send + Sync + PartialOrd + Ord + 'static,
    V: Clone + Eq + Send + Sync + Arbitrary + 'static,
    E: Send + Sync + Debug + Clone + ReadWriteEvent + 'static,
    Vec<u8>: From<V>,
{
    let mut transactions: Vec<_> = transaction_gens
        .into_iter()
        .map(|txn_gen| txn_gen.materialize(key_universe, module_access))
        .collect();

    let length = transactions.len();
    for i in abort_transactions {
        *transactions.get_mut(i.index(length)).unwrap() = MockTransaction::Abort;
    }
    for i in skip_rest_transactions {
        *transactions.get_mut(i.index(length)).unwrap() = MockTransaction::SkipRest;
    }

    let data_view = EmptyDataView::<KeyType<K>, ValueType<V>> {
        phantom: PhantomData,
    };

    let executor_thread_pool = Arc::new(
        rayon::ThreadPoolBuilder::new()
            .num_threads(num_cpus::get())
            .build()
            .unwrap(),
    );

    for _ in 0..num_repeat {
        let output = BlockExecutor::<
            MockTransaction<KeyType<K>, ValueType<V>, E>,
            MockTask<KeyType<K>, ValueType<V>, E>,
            EmptyDataView<KeyType<K>, ValueType<V>>,
            NoOpTransactionCommitHook<MockOutput<KeyType<K>, ValueType<V>, E>, usize>,
            ExecutableTestType,
        >::new(
            num_cpus::get(),
            executor_thread_pool.clone(),
            maybe_block_gas_limit,
            None,
        )
        .execute_transactions_parallel((), &transactions, &data_view);

        if module_access.0 && module_access.1 {
            assert_eq!(output.unwrap_err(), Error::ModulePathReadWrite);
            continue;
        }

        BaselineOutput::generate(&transactions, maybe_block_gas_limit).assert_output(&output);
    }
}

proptest! {
    #![proptest_config(ProptestConfig::with_cases(32))]
    #[test]
    fn no_early_termination(
        universe in vec(any::<[u8; 32]>(), 100),
        transaction_gen in vec(any::<TransactionGen<[u8;32]>>(), 5000).no_shrink(),
        abort_transactions in vec(any::<Index>(), 0),
        skip_rest_transactions in vec(any::<Index>(), 0),
    ) {
        run_transactions::<[u8; 32], [u8; 32], MockEvent>(&universe, transaction_gen, abort_transactions, skip_rest_transactions, 1, (false, false), None);
    }

    #[test]
    fn abort_only(
        universe in vec(any::<[u8; 32]>(), 100),
        transaction_gen in vec(any::<TransactionGen<[u8;32]>>(), 5000).no_shrink(),
        abort_transactions in vec(any::<Index>(), 5),
        skip_rest_transactions in vec(any::<Index>(), 0),
    ) {
        run_transactions::<[u8; 32], [u8; 32], MockEvent>(&universe, transaction_gen, abort_transactions, skip_rest_transactions, 1, (false, false), None);
    }

    #[test]
    fn skip_rest_only(
        universe in vec(any::<[u8; 32]>(), 100),
        transaction_gen in vec(any::<TransactionGen<[u8;32]>>(), 5000).no_shrink(),
        abort_transactions in vec(any::<Index>(), 0),
        skip_rest_transactions in vec(any::<Index>(), 5),
    ) {
        run_transactions::<[u8; 32], [u8; 32], MockEvent>(&universe, transaction_gen, abort_transactions, skip_rest_transactions, 1, (false, false), None);
    }

    #[test]
    fn mixed_transactions(
        universe in vec(any::<[u8; 32]>(), 100),
        transaction_gen in vec(any::<TransactionGen<[u8;32]>>(), 5000).no_shrink(),
        abort_transactions in vec(any::<Index>(), 5),
        skip_rest_transactions in vec(any::<Index>(), 5),
    ) {
        run_transactions::<[u8; 32], [u8; 32], MockEvent>(&universe, transaction_gen, abort_transactions, skip_rest_transactions, 1, (false, false), None);
    }

    #[test]
    fn dynamic_read_writes_mixed(
        universe in vec(any::<[u8; 32]>(), 100),
        transaction_gen in vec(any_with::<TransactionGen<[u8;32]>>(TransactionGenParams::new_dynamic()), 3000).no_shrink(),
        abort_transactions in vec(any::<Index>(), 3),
        skip_rest_transactions in vec(any::<Index>(), 3),
    ) {
        run_transactions::<[u8; 32], [u8; 32], MockEvent>(&universe, transaction_gen, abort_transactions, skip_rest_transactions, 1, (false, false), None);
    }
}

fn dynamic_read_writes_with_block_gas_limit(num_txns: usize, maybe_block_gas_limit: Option<u64>) {
    let mut runner = TestRunner::default();

    let universe = vec(any::<[u8; 32]>(), 100)
        .new_tree(&mut runner)
        .expect("creating a new value should succeed")
        .current();
    let transaction_gen = vec(
        any_with::<TransactionGen<[u8; 32]>>(TransactionGenParams::new_dynamic()),
        num_txns,
    )
    .new_tree(&mut runner)
    .expect("creating a new value should succeed")
    .current();

    run_transactions::<[u8; 32], [u8; 32], MockEvent>(
        &universe,
        transaction_gen,
        vec![],
        vec![],
        100,
        (false, false),
        maybe_block_gas_limit,
    );
}

fn deltas_writes_mixed_with_block_gas_limit(num_txns: usize, maybe_block_gas_limit: Option<u64>) {
    let mut runner = TestRunner::default();

    let universe = vec(any::<[u8; 32]>(), 50)
        .new_tree(&mut runner)
        .expect("creating a new value should succeed")
        .current();
    let transaction_gen = vec(
        any_with::<TransactionGen<[u8; 32]>>(TransactionGenParams::new_dynamic()),
        num_txns,
    )
    .new_tree(&mut runner)
    .expect("creating a new value should succeed")
    .current();

    // Do not allow deletions as resolver can't apply delta to a deleted aggregator.
    let transactions: Vec<_> = transaction_gen
        .into_iter()
        .map(|txn_gen| txn_gen.materialize_with_deltas(&universe, 15, false))
        .collect();

    let data_view = DeltaDataView::<KeyType<[u8; 32]>, ValueType<[u8; 32]>> {
        phantom: PhantomData,
    };

    let executor_thread_pool = Arc::new(
        rayon::ThreadPoolBuilder::new()
            .num_threads(num_cpus::get())
            .build()
            .unwrap(),
    );

    for _ in 0..20 {
        let output = BlockExecutor::<
            MockTransaction<KeyType<[u8; 32]>, ValueType<[u8; 32]>, MockEvent>,
            MockTask<KeyType<[u8; 32]>, ValueType<[u8; 32]>, MockEvent>,
            DeltaDataView<KeyType<[u8; 32]>, ValueType<[u8; 32]>>,
            NoOpTransactionCommitHook<
                MockOutput<KeyType<[u8; 32]>, ValueType<[u8; 32]>, MockEvent>,
                usize,
            >,
            ExecutableTestType,
        >::new(
            num_cpus::get(),
            executor_thread_pool.clone(),
            maybe_block_gas_limit,
            None,
        )
        .execute_transactions_parallel((), &transactions, &data_view);

        BaselineOutput::generate(&transactions, maybe_block_gas_limit).assert_output(&output);
    }
}

fn deltas_resolver_with_block_gas_limit(num_txns: usize, maybe_block_gas_limit: Option<u64>) {
    let mut runner = TestRunner::default();

    let universe = vec(any::<[u8; 32]>(), 50)
        .new_tree(&mut runner)
        .expect("creating a new value should succeed")
        .current();
    let transaction_gen = vec(
        any_with::<TransactionGen<[u8; 32]>>(TransactionGenParams::new_dynamic()),
        num_txns,
    )
    .new_tree(&mut runner)
    .expect("creating a new value should succeed")
    .current();

    let data_view = DeltaDataView::<KeyType<[u8; 32]>, ValueType<[u8; 32]>> {
        phantom: PhantomData,
    };

    // Do not allow deletes as that would panic in resolver.
    let transactions: Vec<_> = transaction_gen
        .into_iter()
        .map(|txn_gen| txn_gen.materialize_with_deltas(&universe, 15, false))
        .collect();

    let executor_thread_pool = Arc::new(
        rayon::ThreadPoolBuilder::new()
            .num_threads(num_cpus::get())
            .build()
            .unwrap(),
    );

    for _ in 0..20 {
        let output = BlockExecutor::<
            MockTransaction<KeyType<[u8; 32]>, ValueType<[u8; 32]>, MockEvent>,
            MockTask<KeyType<[u8; 32]>, ValueType<[u8; 32]>, MockEvent>,
            DeltaDataView<KeyType<[u8; 32]>, ValueType<[u8; 32]>>,
            NoOpTransactionCommitHook<
                MockOutput<KeyType<[u8; 32]>, ValueType<[u8; 32]>, MockEvent>,
                usize,
            >,
            ExecutableTestType,
        >::new(
            num_cpus::get(),
            executor_thread_pool.clone(),
            maybe_block_gas_limit,
            None,
        )
        .execute_transactions_parallel((), &transactions, &data_view);

        BaselineOutput::generate(&transactions, maybe_block_gas_limit).assert_output(&output);
    }
}

fn dynamic_read_writes_contended_with_block_gas_limit(
    num_txns: usize,
    maybe_block_gas_limit: Option<u64>,
) {
    let mut runner = TestRunner::default();

    let universe = vec(any::<[u8; 32]>(), 10)
        .new_tree(&mut runner)
        .expect("creating a new value should succeed")
        .current();

    let transaction_gen = vec(
        any_with::<TransactionGen<[u8; 32]>>(TransactionGenParams::new_dynamic()),
        num_txns,
    )
    .new_tree(&mut runner)
    .expect("creating a new value should succeed")
    .current();

<<<<<<< HEAD
    println!(
        "Gas Limit is: {}, {}",
        num_txns,
        maybe_block_gas_limit.unwrap()
    );

    run_transactions(
=======
    run_transactions::<[u8; 32], [u8; 32], MockEvent>(
>>>>>>> 44aa8325
        &universe,
        transaction_gen,
        vec![],
        vec![],
        100,
        (false, false),
        maybe_block_gas_limit,
    );
}

fn module_publishing_fallback_with_block_gas_limit(
    num_txns: usize,
    maybe_block_gas_limit: Option<u64>,
) {
    let mut runner = TestRunner::default();

    let universe = vec(any::<[u8; 32]>(), 100)
        .new_tree(&mut runner)
        .expect("creating a new value should succeed")
        .current();
    let transaction_gen = vec(
        any_with::<TransactionGen<[u8; 32]>>(TransactionGenParams::new_dynamic()),
        num_txns,
    )
    .new_tree(&mut runner)
    .expect("creating a new value should succeed")
    .current();

    run_transactions::<[u8; 32], [u8; 32], MockEvent>(
        &universe,
        transaction_gen.clone(),
        vec![],
        vec![],
        2,
        (false, true),
        maybe_block_gas_limit,
    );
    run_transactions::<[u8; 32], [u8; 32], MockEvent>(
        &universe,
        transaction_gen.clone(),
        vec![],
        vec![],
        2,
        (true, false),
        maybe_block_gas_limit,
    );
    run_transactions::<[u8; 32], [u8; 32], MockEvent>(
        &universe,
        transaction_gen,
        vec![],
        vec![],
        2,
        (true, true),
        maybe_block_gas_limit,
    );
}

fn publishing_fixed_params_with_block_gas_limit(
    num_txns: usize,
    maybe_block_gas_limit: Option<u64>,
) {
    let mut runner = TestRunner::default();

    let universe = vec(any::<[u8; 32]>(), 50)
        .new_tree(&mut runner)
        .expect("creating a new value should succeed")
        .current();
    let transaction_gen = vec(
        any_with::<TransactionGen<[u8; 32]>>(TransactionGenParams::new_dynamic()),
        num_txns,
    )
    .new_tree(&mut runner)
    .expect("creating a new value should succeed")
    .current();
    let indices = vec(any::<Index>(), 4)
        .new_tree(&mut runner)
        .expect("creating a new value should succeed")
        .current();

    // First 12 keys are normal paths, next 14 are module reads, then writes.
    let mut transactions: Vec<_> = transaction_gen
        .into_iter()
        .map(|txn_gen| txn_gen.materialize_disjoint_module_rw(&universe[0..40], 12, 26))
        .collect();

    // Adjust the writes of txn indices[0] to contain module write to key 42.
    let w_index = indices[0].index(num_txns);
    match transactions.get_mut(w_index).unwrap() {
        MockTransaction::Write {
            incarnation_counter: _,
            incarnation_behaviors,
        } => {
            incarnation_behaviors.iter_mut().for_each(|behavior| {
                assert!(!behavior.writes.is_empty());
                let insert_idx = indices[1].index(behavior.writes.len());
                let val = behavior.writes[0].1.clone();
                behavior
                    .writes
                    .insert(insert_idx, (KeyType(universe[42], true), val));
            });
        },
        _ => {
            unreachable!();
        },
    };

    let data_view = DeltaDataView::<KeyType<[u8; 32]>, ValueType<[u8; 32]>> {
        phantom: PhantomData,
    };

    let executor_thread_pool = Arc::new(
        rayon::ThreadPoolBuilder::new()
            .num_threads(num_cpus::get())
            .build()
            .unwrap(),
    );

    // Confirm still no intersection
    let output = BlockExecutor::<
        MockTransaction<KeyType<[u8; 32]>, ValueType<[u8; 32]>, MockEvent>,
        MockTask<KeyType<[u8; 32]>, ValueType<[u8; 32]>, MockEvent>,
        DeltaDataView<KeyType<[u8; 32]>, ValueType<[u8; 32]>>,
        NoOpTransactionCommitHook<
            MockOutput<KeyType<[u8; 32]>, ValueType<[u8; 32]>, MockEvent>,
            usize,
        >,
        ExecutableTestType,
    >::new(
        num_cpus::get(),
        executor_thread_pool,
        maybe_block_gas_limit,
        None,
    )
    .execute_transactions_parallel((), &transactions, &data_view);
    assert_ok!(output);

    // Adjust the reads of txn indices[2] to contain module read to key 42.
    let r_index = indices[2].index(num_txns);
    match transactions.get_mut(r_index).unwrap() {
        MockTransaction::Write {
            incarnation_counter: _,
            incarnation_behaviors,
        } => {
            incarnation_behaviors.iter_mut().for_each(|behavior| {
                assert!(!behavior.reads.is_empty());
                let insert_idx = indices[3].index(behavior.reads.len());
                behavior
                    .reads
                    .insert(insert_idx, KeyType(universe[42], true));
            });
        },
        _ => {
            unreachable!();
        },
    };

    let executor_thread_pool = Arc::new(
        rayon::ThreadPoolBuilder::new()
            .num_threads(num_cpus::get())
            .build()
            .unwrap(),
    );

    for _ in 0..200 {
        let output = BlockExecutor::<
            MockTransaction<KeyType<[u8; 32]>, ValueType<[u8; 32]>, MockEvent>,
            MockTask<KeyType<[u8; 32]>, ValueType<[u8; 32]>, MockEvent>,
            DeltaDataView<KeyType<[u8; 32]>, ValueType<[u8; 32]>>,
            NoOpTransactionCommitHook<
                MockOutput<KeyType<[u8; 32]>, ValueType<[u8; 32]>, MockEvent>,
                usize,
            >,
            ExecutableTestType,
        >::new(
            num_cpus::get(),
            executor_thread_pool.clone(),
            Some(max(w_index, r_index) as u64 * MAX_GAS_PER_TXN + 1),
            None,
        ) // Ensure enough gas limit to commit the module txns (4 is maximum gas per txn)
        .execute_transactions_parallel((), &transactions, &data_view);

        assert_eq!(output.unwrap_err(), Error::ModulePathReadWrite);
    }
}

#[test]
fn dynamic_read_writes() {
    dynamic_read_writes_with_block_gas_limit(3000, None);
}

#[test]
fn deltas_writes_mixed() {
    deltas_writes_mixed_with_block_gas_limit(1000, None);
}

#[test]
fn deltas_resolver() {
    deltas_resolver_with_block_gas_limit(1000, None);
}

#[test]
fn dynamic_read_writes_contended() {
    dynamic_read_writes_contended_with_block_gas_limit(1000, None);
}

#[test]
fn module_publishing_fallback() {
    module_publishing_fallback_with_block_gas_limit(3000, None);
}

#[test]
// Test a single transaction intersection interleaves with a lot of dependencies and
// not overlapping module r/w keys.
fn module_publishing_races() {
    for _ in 0..5 {
        publishing_fixed_params_with_block_gas_limit(300, None);
    }
}

// The following set of tests are the same tests as above with per-block gas limit.
proptest! {
    #![proptest_config(ProptestConfig::with_cases(32))]
    #[test]
    fn no_early_termination_with_block_gas_limit(
        universe in vec(any::<[u8; 32]>(), 100),
        transaction_gen in vec(any::<TransactionGen<[u8;32]>>(), 5000).no_shrink(),
        abort_transactions in vec(any::<Index>(), 0),
        skip_rest_transactions in vec(any::<Index>(), 0),
    ) {
        run_transactions::<[u8; 32], [u8; 32], MockEvent>(&universe, transaction_gen, abort_transactions, skip_rest_transactions, 1, (false, false), Some(rand::thread_rng().gen_range(0, 5000 * MAX_GAS_PER_TXN / 2)));
    }

    #[test]
    fn abort_only_with_block_gas_limit(
        universe in vec(any::<[u8; 32]>(), 100),
        transaction_gen in vec(any::<TransactionGen<[u8;32]>>(), 10).no_shrink(),
        abort_transactions in vec(any::<Index>(), 5),
        skip_rest_transactions in vec(any::<Index>(), 0),
    ) {
        run_transactions::<[u8; 32], [u8; 32], MockEvent>(&universe, transaction_gen, abort_transactions, skip_rest_transactions, 1, (false, false), Some(rand::thread_rng().gen_range(0, 10 * MAX_GAS_PER_TXN / 2)));
    }

    #[test]
    fn skip_rest_only_with_block_gas_limit(
        universe in vec(any::<[u8; 32]>(), 100),
        transaction_gen in vec(any::<TransactionGen<[u8;32]>>(), 5000).no_shrink(),
        abort_transactions in vec(any::<Index>(), 0),
        skip_rest_transactions in vec(any::<Index>(), 5),
    ) {
        run_transactions::<[u8; 32], [u8; 32], MockEvent>(&universe, transaction_gen, abort_transactions, skip_rest_transactions, 1, (false, false), Some(rand::thread_rng().gen_range(0, 5000 * MAX_GAS_PER_TXN / 2)));
    }

    #[test]
    fn mixed_transactions_with_block_gas_limit(
        universe in vec(any::<[u8; 32]>(), 100),
        transaction_gen in vec(any::<TransactionGen<[u8;32]>>(), 5000).no_shrink(),
        abort_transactions in vec(any::<Index>(), 5),
        skip_rest_transactions in vec(any::<Index>(), 5),
    ) {
        run_transactions::<[u8; 32], [u8; 32], MockEvent>(&universe, transaction_gen, abort_transactions, skip_rest_transactions, 1, (false, false), Some(rand::thread_rng().gen_range(0, 5000 * MAX_GAS_PER_TXN / 2)));
    }

    #[test]
    fn dynamic_read_writes_mixed_with_block_gas_limit(
        universe in vec(any::<[u8; 32]>(), 100),
        transaction_gen in vec(any_with::<TransactionGen<[u8;32]>>(TransactionGenParams::new_dynamic()), 5000).no_shrink(),
        abort_transactions in vec(any::<Index>(), 3),
        skip_rest_transactions in vec(any::<Index>(), 3),
    ) {
        run_transactions::<[u8; 32], [u8; 32], MockEvent>(&universe, transaction_gen, abort_transactions, skip_rest_transactions, 1, (false, false), Some(rand::thread_rng().gen_range(0, 5000 * MAX_GAS_PER_TXN / 2)));
    }
}

#[test]
fn dynamic_read_writes_with_block_gas_limit_test() {
    dynamic_read_writes_with_block_gas_limit(
        3000,
        // TODO: here and below, use proptest randomness, not thread_rng.
        Some(rand::thread_rng().gen_range(0, 3000) as u64),
    );
    dynamic_read_writes_with_block_gas_limit(3000, Some(0));
}

#[test]
fn deltas_writes_mixed_with_block_gas_limit_test() {
    deltas_writes_mixed_with_block_gas_limit(
        1000,
        Some(rand::thread_rng().gen_range(0, 1000) as u64),
    );
    deltas_writes_mixed_with_block_gas_limit(1000, Some(0));
}

#[test]
fn deltas_resolver_with_block_gas_limit_test() {
    deltas_resolver_with_block_gas_limit(
        1000,
        Some(rand::thread_rng().gen_range(0, 1000 * MAX_GAS_PER_TXN / 2)),
    );
    deltas_resolver_with_block_gas_limit(1000, Some(0));
}

#[test]
fn dynamic_read_writes_contended_with_block_gas_limit_test() {
    dynamic_read_writes_contended_with_block_gas_limit(
        1000,
        Some(rand::thread_rng().gen_range(0, 1000) as u64),
    );
    dynamic_read_writes_contended_with_block_gas_limit(1000, Some(0));
}

#[test]
fn module_publishing_fallback_with_block_gas_limit_test() {
    module_publishing_fallback_with_block_gas_limit(
        3000,
        // Need to execute at least 2 txns to trigger module publishing fallback
        Some(rand::thread_rng().gen_range(1, 3000 * MAX_GAS_PER_TXN / 2)),
    );
}

#[test]
// Test a single transaction intersection interleaves with a lot of dependencies and
// not overlapping module r/w keys.
fn module_publishing_races_with_block_gas_limit_test() {
    for _ in 0..5 {
        publishing_fixed_params_with_block_gas_limit(
            300,
            Some(rand::thread_rng().gen_range(0, 300 * MAX_GAS_PER_TXN / 2)),
        );
    }
}<|MERGE_RESOLUTION|>--- conflicted
+++ resolved
@@ -295,17 +295,13 @@
     .expect("creating a new value should succeed")
     .current();
 
-<<<<<<< HEAD
-    println!(
-        "Gas Limit is: {}, {}",
-        num_txns,
-        maybe_block_gas_limit.unwrap()
-    );
-
-    run_transactions(
-=======
+    // println!(
+    //     "Gas Limit is: {}, {}",
+    //     num_txns,
+    //     maybe_block_gas_limit.unwrap()
+    // );
+
     run_transactions::<[u8; 32], [u8; 32], MockEvent>(
->>>>>>> 44aa8325
         &universe,
         transaction_gen,
         vec![],
